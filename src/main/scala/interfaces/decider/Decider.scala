--- conflicted
+++ resolved
@@ -50,14 +50,9 @@
                   (Q: (R, C) => VerificationResult)
                   : VerificationResult
 
-<<<<<<< HEAD
   def check(σ: S, t: Term, timeout: Int = 0): Boolean
-  def assert(σ: S, t: Term, timeout: Int = 0)(Q: Boolean => VerificationResult): VerificationResult
-=======
-  def check(σ: S, t: Term): Boolean
-  def assert(σ: S, t: Term, c:C)(Q: Boolean => VerificationResult): VerificationResult
-  def assert2(σ: S, t: Term)(Q: Boolean => VerificationResult): VerificationResult
->>>>>>> 7807daa9
+  def assert(σ: S, t: Term, c:C,timeout: Int = 0)(Q: Boolean => VerificationResult): VerificationResult
+  def assert2(σ: S, t: Term,timeout: Int = 0)(Q: Boolean => VerificationResult): VerificationResult
 
   /** Try to find a chunk identified by `id`. If not present, a failure is
     * returned, otherwise, `Q` is invoked with the found chunk.
