--- conflicted
+++ resolved
@@ -6,21 +6,15 @@
 
 package viper.silicon.state.terms
 
-import sun.reflect.generics.reflectiveObjects.NotImplementedException
-
 import scala.reflect.ClassTag
 import viper.silver.ast.utility.Visitor
 import viper.silicon.common.collections.immutable.InsertionOrderedSet
 import viper.silicon.{Map, Stack, state, toMap}
 import viper.silicon.state.{Identifier, MagicWandChunk}
 
-<<<<<<< HEAD
-sealed trait Node extends Serializable
-=======
 sealed trait Node {
   override def toString: String
 }
->>>>>>> ae03666e
 
 sealed trait Symbol extends Node {
   def id: Identifier
@@ -68,6 +62,7 @@
     val id = Identifier(s"PSF[$codomainSort]")
     override lazy val toString = id.toString
   }
+
 }
 
 /*
@@ -100,20 +95,19 @@
   def args: Seq[Term]
 }
 
-sealed trait Function extends Applicable with Serializable
+sealed trait Function extends Applicable
 
 object Function {
   def unapply(fun: Function): Option[(Identifier, Seq[Sort], Sort)] =
     Some((fun.id, fun.argSorts, fun.resultSort))
 }
-
 
 /* RFC: [18-12-2015 Malte] An alternative to using different sub-classes of Function (e.g.
  *      Fun, HeapDepFun, ...) would be to use a single Fun class that as an additional property
  *      (i.e. field) that indicates the kind of
  */
 
-trait GenericFunction[F <: Function] extends Function with StructuralEquality with Serializable {
+trait GenericFunction[F <: Function] extends Function with StructuralEquality {
   val equalityDefiningMembers = id +: argSorts :+ resultSort
 
   def copy(id: Identifier = id, argSorts: Seq[Sort] = argSorts, resultSort: Sort = resultSort): F
@@ -161,8 +155,8 @@
  *       toLimited/toStateless, and to remove the corresponding methods from the FunctionSupporter
  *       object.
  */
-class HeapDepFun(var id: Identifier, var argSorts: Seq[Sort], var resultSort: Sort)
-    extends GenericFunction[HeapDepFun] with Serializable {
+class HeapDepFun(val id: Identifier, val argSorts: Seq[Sort], val resultSort: Sort)
+    extends GenericFunction[HeapDepFun] {
 
   def copy(id: Identifier = id, argSorts: Seq[Sort] = argSorts, resultSort: Sort = resultSort) =
     HeapDepFun(id, argSorts, resultSort)
@@ -234,7 +228,7 @@
  * optimisations, as done in the work on the type safe builder pattern.
  */
 
-sealed trait Term extends Node with Serializable {
+sealed trait Term extends Node {
   def sort: Sort
 
   def ===(t: Term): Term = Equals(this, t)
@@ -489,7 +483,7 @@
                                      val name: String,
                                      val isGlobal: Boolean)
     extends BooleanTerm
-       with StructuralEquality with Serializable {
+       with StructuralEquality {
 
   val equalityDefiningMembers = q :: vars :: body :: triggers :: Nil
 
@@ -1742,7 +1736,7 @@
          s"Unexpected sort wrapping of $t from ${t.sort} to $to")
 
   val equalityDefiningMembers = t :: to :: Nil
-  override lazy val toString = s"$t"
+  override val toString = s"$t"
   override val sort = to
 }
 
@@ -1763,7 +1757,7 @@
   utils.assertSort(abstractLhs, "abstract lhs", sorts.Snap)
   utils.assertSort(rhsSnapshot, "rhs", sorts.Snap)
 
-  override lazy val toString = s"wandSnap(lhs = $abstractLhs, rhs = $rhsSnapshot)"
+  override val toString = s"wandSnap(lhs = $abstractLhs, rhs = $rhsSnapshot)"
 
   def merge(other: MagicWandSnapshot, branchConditions: Stack[Term]): MagicWandSnapshot = {
     assert(this.abstractLhs == other.abstractLhs)
@@ -1788,7 +1782,7 @@
 
 case class MagicWandChunkTerm(chunk: MagicWandChunk) extends Term {
   override val sort = sorts.Unit /* TODO: Does this make sense? */
-  override lazy val toString = s"wand@${chunk.id.ghostFreeWand.pos}}"
+  override val toString = s"wand@${chunk.id.ghostFreeWand.pos}}"
 }
 
 /* Other terms */
@@ -1797,7 +1791,7 @@
   assert(ts.nonEmpty, "Distinct requires at least one term")
 
   val equalityDefiningMembers = ts :: Nil
-  override lazy val toString = s"Distinct($ts)"
+  override val toString = s"Distinct($ts)"
 }
 
 object Distinct extends (Set[Symbol] => Term) {
