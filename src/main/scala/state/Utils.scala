/*
 * This Source Code Form is subject to the terms of the Mozilla Public
 * License, v. 2.0. If a copy of the MPL was not distributed with this
 * file, You can obtain one at http://mozilla.org/MPL/2.0/.
 */

package viper
package silicon
package state

import interfaces.state.{PredicateChunk, FieldChunk, Heap, Store, State}
import terms._

package object utils {
  def getDirectlyReachableReferencesState[ST <: Store[ST], H <: Heap[H], S <: State[ST, H, S]]
                                         (σ: S)
                                         : Set[Term] = {

    /* TODO: We should also consider sets/sequences of references. E.g., if x := new(),
     *       then we should also establish that !(x in xs).
     */

    val ts = (
      /* Refs pointed to by local variables */
         σ.γ.values.map(_._2).filter(_.sort == terms.sorts.Ref)
      /* Receivers of fields and ref-typed arguments of predicates */
      ++ σ.h.values.collect {
          case fc: FieldChunk => fc.args
          case pc: PredicateChunk => pc.args.filter(_.sort == terms.sorts.Ref)
         }.flatten
      /* Refs pointed to by fields */
      ++ σ.h.values.collect { case fc: FieldChunk if fc.value.sort == terms.sorts.Ref => fc.value })

    toSet(ts)
  }

  /** Auxiliary terms are internal terms in the sense that they arise from the
    * encoding of certain Silver constructs, and that they are not already
    * "visible" in the program itself. Such terms usually define/axiomatise
    * internal symbols such as snapshots, join-functions or field value
    * functions. If such an internal symbol is created during a local
    * evaluation, it is likely that the symbol is used even after the join
    * point of the local evaluation. Hence, assumptions about that symbol
    * have to be preserved as well.
    *
    * Some auxiliary terms, e.g., join-functions, will mention some of the
    * quantifiedVariables, in which case they need to be placed under a
    * quantifier.
    *
    * The current implementation of Silicon, however, makes it difficult to
    * discriminate between such auxiliary terms, and terms that come from the
    * program and that mention the "skolemised instance" of one of the
    * quantifiedVariables. An example of the latter kind would be the term
    * "0 < i < 10", which is added to the path conditions when locally
    * evaluating an expression such as "forall i :: 0 < i < 10 ==> f(i)". It
    * would obviously be unsound to place "0 < i < 10" under a quantifier
    * binding "i".
    *
    * The problem with the current implementation is that both kind of terms are
    * just added to the path conditions, which makes it hard to precisely
    * differentiate between them.
    *
    * @param terms Terms/path conditions from which to extract auxiliary terms
    * @param quantifier The quantifier under which the currently ongoing
    *                   symbolic execution takes place
    * @param quantifiedVariables Variables that are bound by the quantifier
    * @return Extracted auxiliary terms
    */
  def extractAuxiliaryTerms(terms: Set[Term], quantifier: Quantifier, quantifiedVariables: Seq[Var]): Set[Term] = {
//    return Set(Quantification(quantifier, quantifiedVariables, And(terms), Nil).autoTrigger)

    var auxiliaryTerms = Set[Term]()

    def qvars(t: Term) = t.deepCollect { case v: Var if quantifiedVariables.contains(v) => v }

    terms foreach {
      case q: Quantification =>
        /* Quantified expressions are assumed to always be relevant. We need
         * to ensure that all quantifiedVariables are covered, though.
         */

        val occurringQuantifiedVariables = qvars(q.body)
        val varsToBind = occurringQuantifiedVariables.filterNot(q.vars.contains)

        if (varsToBind.isEmpty)
          auxiliaryTerms += q
        else
          /* Note: We can either place q under another quantifier binding varsToBind,
           * or add the missing variables to q. Not sure which strategy is better, in
           * particular w.r.t. to triggers.
           */
          auxiliaryTerms += Quantification(quantifier, varsToBind, q, Nil).autoTrigger

      case t =>
        val occurringQuantifiedVariables = qvars(t)

        if (occurringQuantifiedVariables.isEmpty)
          auxiliaryTerms += t
        else {
          /* At least one of the quantifiedVariables occurs in t, and t therefore
           * has to be placed under a quantifier. However, since not all terms
           * can soundly be placed under a quantifier, we have to select only
           * those that can (and are meant to be).
           */

          t match {
            case _ if t.existsDefined { case _: Apply =>} =>
              /* Apply-terms should only occur in auxiliary terms */
              auxiliaryTerms += Quantification(quantifier, occurringQuantifiedVariables, t, Nil).autoTrigger

            case _ => /* Ignore this term */
          }
        }
    }

    auxiliaryTerms
  }

  def subterms(t: Term): Seq[Term] = t match {
    case _: Symbol | _: Literal => Nil
    case op: BinaryOp[Term@unchecked] => List(op.p0, op.p1)
    case op: UnaryOp[Term@unchecked] => List(op.p)
    case ite: Ite => List(ite.t0, ite.t1, ite.t2)
    case and: And => and.ts
    case or: Or => or.ts
    case _: NoPerm | _: FullPerm => Nil
    case wcp: WildcardPerm => List(wcp.v)
    case fp: FractionPerm => List(fp.n, fp.d)
    case ivp: IsValidPermVar => List(ivp.v)
    case irp: IsReadPermVar => List(irp.v, irp.ub)
    case app: Application => app.function +: app.args
    case sr: SeqRanged => List(sr.p0, sr.p1)
    case ss: SeqSingleton => List(ss.p)
    case su: SeqUpdate => List(su.t0, su.t1, su.t2)
    case ss: SingletonSet => List(ss.p)
    case ss: SingletonMultiset => List(ss.p)
    case dfa: DomainFApp => List(dfa.function) ++ dfa.tArgs
    case fst: First => List(fst.t)
    case snd: Second => List(snd.t)
    case sw: SortWrapper => List(sw.t)
    case d: Distinct => d.ts.toList
    case q: Quantification => q.vars ++ List(q.body) ++ q.triggers.flatMap(_.p)
<<<<<<< HEAD
    case l: Let => List(l.x, l.t, l.body)
    case Domain(_, fvf) => fvf :: Nil
    case Lookup(_, fvf, at) => fvf :: at :: Nil
=======
    case l: Let =>
      val (vs, ts) = l.bindings.toSeq.unzip
      vs ++ ts :+ l.body
>>>>>>> fbe39666
  }

  /** @see [[viper.silver.ast.utility.Transformer.transform()]] */
  def transform[T <: Term](term: T,
                           pre: PartialFunction[Term, Term] = PartialFunction.empty)
                          (recursive: Term => Boolean = !pre.isDefinedAt(_),
                           post: PartialFunction[Term, Term] = PartialFunction.empty)
                          : T = {

    def go[D <: Term](term: D): D = transform(term, pre)(recursive, post)

    def goTriggers(trigger: Trigger) = Trigger(trigger.p map go)

    def recurse(term: Term): Term = term match {
      case _: Var | _: Function | _: Literal => term
      case q: Quantification => Quantification(q.q, q.vars map go, go(q.body), q.triggers map goTriggers)
      case Plus(t0, t1) => Plus(go(t0), go(t1))
      case Minus(t0, t1) => Minus(go(t0), go(t1))
      case Times(t0, t1) => Times(go(t0), go(t1))
      case Div(t0, t1) => Div(go(t0), go(t1))
      case Mod(t0, t1) => Mod(go(t0), go(t1))
      case Not(t) => Not(go(t))
      case Or(ts) => Or(ts map go : _*)
      case And(ts) => And(ts map go : _*)
      case Implies(t0, t1) => Implies(go(t0), go(t1))
      case Iff(t0, t1) => Iff(go(t0), go(t1))
      case Ite(t0, t1, t2) => Ite(go(t0), go(t1), go(t2))
      case BuiltinEquals(t0, t1) => Equals(go(t0), go(t1))
      case CustomEquals(t0, t1) => Equals(go(t0), go(t1))
      case Less(t0, t1) => Less(go(t0), go(t1))
      case AtMost(t0, t1) => AtMost(go(t0), go(t1))
      case Greater(t0, t1) => Greater(go(t0), go(t1))
      case AtLeast(t0, t1) => AtLeast(go(t0), go(t1))
      case _: NoPerm | _: FullPerm  => term
      case FractionPerm(n, d) => FractionPerm(go(n), go(d))
      case WildcardPerm(v) => WildcardPerm(go(v))
      case IsValidPermVar(v) => IsValidPermVar(go(v))
      case IsReadPermVar(v, ub) => IsReadPermVar(go(v), go(ub))
      case PermTimes(p0, p1) => PermTimes(go(p0), go(p1))
      case IntPermTimes(p0, p1) => IntPermTimes(go(p0), go(p1))
      case PermIntDiv(p0, p1) => PermIntDiv(go(p0), go(p1))
      case PermPlus(p0, p1) => PermPlus(go(p0), go(p1))
      case PermMinus(p0, p1) => PermMinus(go(p0), go(p1))
      case PermLess(p0, p1) => PermLess(go(p0), go(p1))
      case PermMin(p0, p1) => PermMin(go(p0), go(p1))
      case Apply(f, ts) =>  Apply(go(f), ts map go)
      case ApplyMacro(f, ts) =>  ApplyMacro(go(f), ts map go)
      case FApp(f, s, ts) => FApp(f, go(s), ts map go)
      case SeqRanged(t0, t1) => SeqRanged(go(t0), go(t1))
      case SeqSingleton(t) => SeqSingleton(go(t))
      case SeqAppend(t0, t1) => SeqAppend(go(t0), go(t1))
      case SeqDrop(t0, t1) => SeqDrop(go(t0), go(t1))
      case SeqTake(t0, t1) => SeqTake(go(t0), go(t1))
      case SeqLength(t) => SeqLength(go(t))
      case SeqAt(t0, t1) => SeqAt(go(t0), go(t1))
      case SeqIn(t0, t1) => SeqIn(go(t0), go(t1))
      case SeqUpdate(t0, t1, t2) => SeqUpdate(go(t0), go(t1), go(t2))
      case SingletonSet(t) => SingletonSet(go(t))
      case SetAdd(t0, t1) => SetAdd(go(t0), go(t1))
      case SetUnion(t0, t1) => SetUnion(go(t0), go(t1))
      case SetIntersection(t0, t1) => SetIntersection(go(t0), go(t1))
      case SetSubset(t0, t1) => SetSubset(go(t0), go(t1))
      case SetDifference(t0, t1) => SetDifference(go(t0), go(t1))
      case SetIn(t0, t1) => SetIn(go(t0), go(t1))
      case SetCardinality(t) => SetCardinality(go(t))
      case SetDisjoint(t0, t1) => SetDisjoint(go(t0), go(t1))
      case SingletonMultiset(t) => SingletonMultiset(go(t))
      case MultisetUnion(t0, t1) => MultisetUnion(go(t0), go(t1))
      case MultisetIntersection(t0, t1) => MultisetIntersection(go(t0), go(t1))
      case MultisetSubset(t0, t1) => MultisetSubset(go(t0), go(t1))
      case MultisetDifference(t0, t1) => MultisetDifference(go(t0), go(t1))
      case MultisetIn(t0, t1) => MultisetIn(go(t0), go(t1))
      case MultisetCardinality(t) => MultisetCardinality(go(t))
      case MultisetCount(t0, t1) => MultisetCount(go(t0), go(t1))
//      case MultisetFromSeq(t) => MultisetFromSeq(go(t))
      case MultisetAdd(t1, t2) => MultisetAdd(go(t1), go(t2))
      case DomainFApp(f, ts) => DomainFApp(f, ts map go)
      case Combine(t0, t1) => Combine(go(t0), go(t1))
      case First(t) => First(go(t))
      case Second(t) => Second(go(t))
      case SortWrapper(t, s) => SortWrapper(go(t), s)
      case Distinct(ts) => Distinct(ts map go)
<<<<<<< HEAD
      case Let(x, t, body) => Let(go(x), go(t), go(body))
      case Domain(f, fvf) => Domain(f, go(fvf))
      case Lookup(f, fvf, at) => Lookup(f, go(fvf), go(at))
=======
      case Let(bindings, body) => Let(bindings map (p => go(p._1) -> go(p._2)), go(body))
>>>>>>> fbe39666
    }

    val beforeRecursion = pre.applyOrElse(term, identity[Term])

    val afterRecursion =
      if (recursive(term)) recurse(beforeRecursion)
      else beforeRecursion

    post.applyOrElse(afterRecursion, identity[Term]).asInstanceOf[T]
  }
}<|MERGE_RESOLUTION|>--- conflicted
+++ resolved
@@ -140,15 +140,11 @@
     case sw: SortWrapper => List(sw.t)
     case d: Distinct => d.ts.toList
     case q: Quantification => q.vars ++ List(q.body) ++ q.triggers.flatMap(_.p)
-<<<<<<< HEAD
-    case l: Let => List(l.x, l.t, l.body)
-    case Domain(_, fvf) => fvf :: Nil
-    case Lookup(_, fvf, at) => fvf :: at :: Nil
-=======
     case l: Let =>
       val (vs, ts) = l.bindings.toSeq.unzip
       vs ++ ts :+ l.body
->>>>>>> fbe39666
+    case Domain(_, fvf) => fvf :: Nil
+    case Lookup(_, fvf, at) => fvf :: at :: Nil
   }
 
   /** @see [[viper.silver.ast.utility.Transformer.transform()]] */
@@ -231,13 +227,9 @@
       case Second(t) => Second(go(t))
       case SortWrapper(t, s) => SortWrapper(go(t), s)
       case Distinct(ts) => Distinct(ts map go)
-<<<<<<< HEAD
-      case Let(x, t, body) => Let(go(x), go(t), go(body))
+      case Let(bindings, body) => Let(bindings map (p => go(p._1) -> go(p._2)), go(body))
       case Domain(f, fvf) => Domain(f, go(fvf))
       case Lookup(f, fvf, at) => Lookup(f, go(fvf), go(at))
-=======
-      case Let(bindings, body) => Let(bindings map (p => go(p._1) -> go(p._2)), go(body))
->>>>>>> fbe39666
     }
 
     val beforeRecursion = pre.applyOrElse(term, identity[Term])
