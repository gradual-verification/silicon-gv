--- conflicted
+++ resolved
@@ -116,15 +116,9 @@
   }
 
   def subterms(t: Term): Seq[Term] = t match {
-<<<<<<< HEAD
     case _: Symbol | _: Literal | _: MagicWandChunkTerm => Nil
-    case op: commonnodes.BinaryOp[Term@unchecked] => List(op.p0, op.p1)
-    case op: commonnodes.UnaryOp[Term@unchecked] => List(op.p)
-=======
-    case _: Symbol | _: Literal => Nil
     case op: BinaryOp[Term@unchecked] => List(op.p0, op.p1)
     case op: UnaryOp[Term@unchecked] => List(op.p)
->>>>>>> deeb3e40
     case ite: Ite => List(ite.t0, ite.t1, ite.t2)
     case and: And => and.ts
     case _: NoPerm | _: FullPerm => Nil
