--- conflicted
+++ resolved
@@ -50,12 +50,7 @@
                        triggerAction: AnyRef = null,
 
                        recordEffects: Boolean = false,
-<<<<<<< HEAD
                        consumedChunks: Stack[Seq[(Stack[Term], DefaultChunk)]] = Nil,
-                       letBoundVars: Seq[(ast.AbstractLocalVar, Term)] = Nil,
-=======
-                       consumedChunks: Stack[Seq[(Stack[Term], BasicChunk)]] = Nil,
->>>>>>> 0964c21b
 
                        qpFields: InsertionOrderedSet[ast.Field] = InsertionOrderedSet.empty,
                        qpPredicates: InsertionOrderedSet[ast.Predicate] = InsertionOrderedSet.empty,
