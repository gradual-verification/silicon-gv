--- conflicted
+++ resolved
@@ -15,11 +15,7 @@
 import interfaces.decider.{Decider, Prover, Unsat}
 import interfaces.{Success, Failure, VerificationResult}
 import interfaces.state._
-<<<<<<< HEAD
-import state.{DefaultContext, MagicWandChunk, MagicWandChunkIdentifier, DirectChunk, SymbolConvert}
-=======
-import state.{DefaultContext, DirectChunk, SymbolConvert}
->>>>>>> df09ac73
+import state.{DefaultContext, DirectChunk, SymbolConvert, MagicWandChunk, MagicWandChunkIdentifier}
 import state.terms._
 import state.terms.perms.IsAsPermissive
 import reporting.Bookkeeper
@@ -29,18 +25,11 @@
                      H <: Heap[H],
                      PC <: PathConditions[PC],
                      S <: State[ST, H, S]]
-<<<<<<< HEAD
     extends Decider[ST, H, PC, S, DefaultContext[H]]
        with Logging {
 
-  protected type C = DefaultContext[H]
-=======
-    extends Decider[ST, H, PC, S, DefaultContext]
-       with Logging {
-
-  private type C = DefaultContext
-
->>>>>>> df09ac73
+  private type C = DefaultContext[H]
+
   private var z3: Z3ProverStdIO = _
 
   protected var pathConditionsFactory: PathConditionsFactory[PC] = _
