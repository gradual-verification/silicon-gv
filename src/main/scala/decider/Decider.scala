// This Source Code Form is subject to the terms of the Mozilla Public
// License, v. 2.0. If a copy of the MPL was not distributed with this
// file, You can obtain one at http://mozilla.org/MPL/2.0/.
//
// Copyright (c) 2011-2019 ETH Zurich.

package viper.silicon.decider

import scala.reflect.{ClassTag, classTag}
import com.typesafe.scalalogging.Logger
import viper.silver.ast
import viper.silver.components.StatefulComponent
import viper.silver.verifier.DependencyNotFoundError
import viper.silicon.{Silicon, SymbExLogger}
import viper.silicon.common.collections.immutable.InsertionOrderedSet
import viper.silicon.interfaces._
import viper.silicon.interfaces.decider.{Prover, Unsat}
import viper.silicon.state._
import viper.silicon.state.terms._
import viper.silicon.verifier.{Verifier, VerifierComponent}
import viper.silver.reporter.{ConfigurationConfirmation, InternalWarningMessage}

/*
 * Interfaces
 */

trait Decider {
  def prover: Prover
  def pcs: PathConditionStack

  def pushScope(): Unit
  def popScope(): Unit

  def checkSmoke(): Boolean

  def setCurrentBranchCondition(t: Term)
  def setPathConditionMark(): Mark

  def assume(t: Term)
  def assume(ts: InsertionOrderedSet[Term], enforceAssumption: Boolean = false)
  def assume(ts: Iterable[Term])

  //Check to make sure Prover.scala doesn't need to be changed
  def check(t: Term, timeout: Int): Boolean
  def checkgv(isImprecise: Boolean, t: Term, timeout: Int): Boolean

  /* TODO: Consider changing assert such that
   *         1. It passes State and Operations to the continuation
   *         2. The implementation reacts to a failing assertion by e.g. a state consolidation
   */
  def assert(t: Term, timeout: Option[Int] = None)(Q:  Boolean => VerificationResult): VerificationResult
<<<<<<< HEAD
<<<<<<< HEAD
  def assertgv(isImprecise: Boolean, t: Term, timeout: Option[Int] = None)(Q:  Boolean => VerificationResult): VerificationResult
=======
  def assertgv(isImprecise: Boolean, t: Term, timeout: Option[Int] = None)(): VerificationResult
>>>>>>> 9b49c37e0d9a72e201978832cfed21397b2640f4
=======
  def assertgv(isImprecise: Boolean, t: Term, timeout: Option[Int] = None)(Q:  Boolean => VerificationResult): VerificationResult
  //Overloading assert is not working?
>>>>>>> 6c0d072b

  def fresh(id: String, sort: Sort): Var
  def fresh(id: String, argSorts: Seq[Sort], resultSort: Sort): Function
  def freshMacro(id: String, formalArgs: Seq[Var], body: Term): MacroDecl

  def fresh(sort: Sort): Var
  def fresh(v: ast.AbstractLocalVar): Var
  def freshARP(id: String = "$k", upperBound: Term = FullPerm()): (Var, Term)
  def appliedFresh(id: String, sort: Sort, appliedArgs: Seq[Term]): App

  def generateModel(): Unit
  def getModel(): String
  def clearModel(): Unit

/* [BRANCH-PARALLELISATION] */
//  def freshFunctions: InsertionOrderedSet[FunctionDecl]
//  def freshMacros: Vector[MacroDecl]
//  def declareAndRecordAsFreshFunctions(functions: InsertionOrderedSet[FunctionDecl]): Unit
//  def declareAndRecordAsFreshMacros(functions: Vector[MacroDecl]): Unit
//  def setPcs(other: PathConditionStack): Unit

  def statistics(): Map[String, String]
}

/*
 * Implementations
 */

trait DefaultDeciderProvider extends VerifierComponent { this: Verifier =>
  def logger: Logger
  def symbolConverter: SymbolConverter
  def termConverter: TermToSMTLib2Converter
    /* TODO: Bad design: this decider chooses which prover to instantiate,
     *       but relies on another component to provide a suitable TermConverter
     */
  def identifierFactory: IdentifierFactory

  object decider extends Decider with StatefulComponent {
    private var z3: Z3ProverStdIO = _
    private var pathConditions: PathConditionStack = _

//    private var _freshFunctions: InsertionOrderedSet[FunctionDecl] = _ /* [BRANCH-PARALLELISATION] */
//    private var _freshMacros: Vector[MacroDecl] = _

    def prover: Prover = z3

    def pcs: PathConditionStack = pathConditions

//    def setPcs(other: PathConditionStack) = { /* [BRANCH-PARALLELISATION] */
//      pathConditions = other
//      pathConditions.assumptions foreach prover.assume
//    }

    private def createProver(): Option[DependencyNotFoundError] = {
      z3 = new Z3ProverStdIO(uniqueId, termConverter, identifierFactory, reporter)
      z3.start() /* Cannot query Z3 version otherwise */

      val z3Version = z3.z3Version()
      // One can pass some options. This allows to check whether they have been received.

      val msg = s"Using Z3 $z3Version located at ${z3.z3Path}"
      reporter report ConfigurationConfirmation(msg)
      logger debug msg

      if (z3Version < Silicon.z3MinVersion) {
        val msg1 = s"Expected at least Z3 version ${Silicon.z3MinVersion.version}, but found $z3Version"
        reporter report InternalWarningMessage(msg1)
        logger warn msg1
      }

      if (Silicon.z3MaxVersion.fold(false)(_ < z3Version)) {
        val msg1 = s"Silicon might not work with Z3 version $z3Version, consider using ${Silicon.z3MaxVersion.get}"
        reporter report InternalWarningMessage(msg1)
        logger warn msg1
      }

      None
    }

    /* Life cycle */

    def start() {
      pathConditions = new LayeredPathConditionStack()
//      _freshFunctions = InsertionOrderedSet.empty /* [BRANCH-PARALLELISATION] */
//      _freshMacros = Vector.empty
      createProver()
    }

    def reset() {
      z3.reset()
      pathConditions = new LayeredPathConditionStack()
//      _freshFunctions = InsertionOrderedSet.empty /* [BRANCH-PARALLELISATION] */
//      _freshMacros = Vector.empty
    }

    def stop() {
      if (z3 != null) z3.stop()
    }

    /* Assumption scope handling */

    def pushScope() {
      pathConditions.pushScope()
      z3.push()
    }

    def popScope() {
      z3.pop()
      pathConditions.popScope()
    }

    def setCurrentBranchCondition(t: Term) {
      pathConditions.setCurrentBranchCondition(t)
      assume(InsertionOrderedSet(Seq(t)))
    }

    def setPathConditionMark() = pathConditions.mark()

    /* Assuming facts */

    def assume(t: Term) {
      assume(InsertionOrderedSet(Seq(t)), false)
    }

    def assume(terms: Iterable[Term]): Unit =
      assume(InsertionOrderedSet(terms), false)

    def assume(terms: InsertionOrderedSet[Term], enforceAssumption: Boolean = false): Unit = {
      val filteredTerms =
        if (enforceAssumption) terms
        else terms filterNot isKnownToBeTrue

      if (filteredTerms.nonEmpty) assumeWithoutSmokeChecks(filteredTerms)
    }

    private def assumeWithoutSmokeChecks(terms: InsertionOrderedSet[Term]) = {
      /* Add terms to Silicon-managed path conditions */
      terms foreach pathConditions.add

      /* Add terms to the prover's assumptions */
      terms foreach prover.assume

      None
    }

    /* Asserting facts */

    def checkSmoke() = prover.check(Verifier.config.checkTimeout.toOption) == Unsat

    def check(t: Term, timeout: Int) = deciderAssert(t, Some(timeout))

    def checkgv(isImprecise: Boolean, t: Term, timeout: Int) = {
      if (check(t, timeout)) {
        true
      } else if(isImprecise && !(deciderAssert(Not(t), Some(timeout)))){ //Check that pcs --> not t is false
        true
      } else {
        false
      }
    }

    def assert(t: Term, timeout: Option[Int] = Verifier.config.assertTimeout.toOption)
              (Q: Boolean => VerificationResult)
              : VerificationResult = {

      val success = deciderAssert(t, timeout)

      // If the SMT query was not successful, store it (possibly "overwriting"
      // any previously saved query), otherwise discard any query we had saved
      // previously (it did not cause a verification failure) and ignore the
      // current one, because it cannot cause a verification error.
      if (success)
        SymbExLogger.currentLog().discardSMTQuery()
      else
        SymbExLogger.currentLog().setSMTQuery(t)

      Q(success)
    }
    
    def assertgv(isImprecise: Boolean, t: Term, timeout: Option[Int] = Verifier.config.assertTimeout.toOption)
              (Q: Boolean => VerificationResult)
              : VerificationResult = {

      val success = checkgv(isImprecise, t, timeout.get)

      // If the SMT query was not successful, store it (possibly "overwriting"
      // any previously saved query), otherwise discard any query we had saved
      // previously (it did not cause a verification failure) and ignore the
      // current one, because it cannot cause a verification error.
      if (success)
        SymbExLogger.currentLog().discardSMTQuery()
      else
        SymbExLogger.currentLog().setSMTQuery(t)

      Q(success)
    }
    
    private def deciderAssert(t: Term, timeout: Option[Int]) = {
      val asserted = isKnownToBeTrue(t)

      asserted || proverAssert(t, timeout)
    }

    private def isKnownToBeTrue(t: Term) = t match {
      case True() => true
  //    case eq: BuiltinEquals => eq.p0 == eq.p1 /* WARNING: Blocking trivial equalities might hinder axiom triggering. */
      case _ if pcs.assumptions contains t => true
      case q: Quantification if q.body == True() => true
      case _ => false
    }

    private def proverAssert(t: Term, timeout: Option[Int]) = {
      val result = prover.assert(t, timeout)

      result
    }

    /* Fresh symbols */

    def fresh(id: String, argSorts: Seq[Sort], resultSort: Sort) =
      prover_fresh[Fun](id, argSorts, resultSort)

    def fresh(id: String, sort: Sort) = prover_fresh[Var](id, Nil, sort)

    def fresh(s: Sort) = prover_fresh[Var]("$t", Nil, s)

    def fresh(v: ast.AbstractLocalVar) =
      prover_fresh[Var](v.name, Nil, symbolConverter.toSort(v.typ))

    def freshARP(id: String = "$k", upperBound: Term = FullPerm()): (Var, Term) = {
      val permVar = prover_fresh[Var](id, Nil, sorts.Perm)
      val permVarConstraints = IsReadPermVar(permVar, upperBound)

      (permVar, permVarConstraints)
    }

    def freshMacro(id: String, formalArgs: Seq[Var], body: Term): MacroDecl = {
      val name = identifierFactory.fresh(id)
      val macroDecl = MacroDecl(name, formalArgs, body)

      prover.declare(macroDecl)

//      _freshMacros = _freshMacros :+ macroDecl /* [BRANCH-PARALLELISATION] */

      macroDecl
    }

    def appliedFresh(id: String, sort: Sort, appliedArgs: Seq[Term]): App = {
      val appliedSorts = appliedArgs.map(_.sort)
      val func = fresh(id, appliedSorts, sort)

      App(func, appliedArgs)
    }

    private def prover_fresh[F <: Function : ClassTag]
                            (id: String, argSorts: Seq[Sort], resultSort: Sort)
                            : F = {
//      context.bookkeeper.freshSymbols += 1

      val proverFun = prover.fresh(id, argSorts, resultSort)

      val destClass = classTag[F].runtimeClass

      val fun: F =
        if (proverFun.getClass == destClass)
          proverFun.asInstanceOf[F]
        else
          destClass match {
            case c if c == classOf[Var] =>
              Predef.assert(proverFun.argSorts.isEmpty)
              Var(proverFun.id, proverFun.resultSort).asInstanceOf[F]
            case c if c == classOf[Fun] => proverFun.asInstanceOf[F]
            case c if c == classOf[DomainFun] =>
              DomainFun(proverFun.id, proverFun.argSorts, proverFun.resultSort).asInstanceOf[F]
            case c if c == classOf[HeapDepFun] =>
              HeapDepFun(proverFun.id, proverFun.argSorts, proverFun.resultSort).asInstanceOf[F]
          }

//      _freshFunctions = _freshFunctions + FunctionDecl(fun) /* [BRANCH-PARALLELISATION] */

      fun
    }


/* [BRANCH-PARALLELISATION] */
//    def freshFunctions: InsertionOrderedSet[FunctionDecl] = _freshFunctions
//    def freshMacros: Vector[MacroDecl] = _freshMacros
//
//    def declareAndRecordAsFreshFunctions(functions: InsertionOrderedSet[FunctionDecl]): Unit = {
//      functions foreach prover.declare
//
//      _freshFunctions = _freshFunctions ++ functions
//    }
//
//    def declareAndRecordAsFreshMacros(macros: Vector[MacroDecl]): Unit = {
//      macros foreach prover.declare
//
//      _freshMacros = _freshMacros ++ macros
//    }

    /* Misc */

    def statistics() = prover.statistics()

    override def generateModel(): Unit = proverAssert(False(), None)

    override def getModel(): String = prover.getLastModel()

    override def clearModel(): Unit = prover.clearLastModel()
  }
}<|MERGE_RESOLUTION|>--- conflicted
+++ resolved
@@ -1,4 +1,4 @@
-// This Source Code Form is subject to the terms of the Mozilla Public
+ // This Source Code Form is subject to the terms of the Mozilla Public
 // License, v. 2.0. If a copy of the MPL was not distributed with this
 // file, You can obtain one at http://mozilla.org/MPL/2.0/.
 //
@@ -49,16 +49,7 @@
    *         2. The implementation reacts to a failing assertion by e.g. a state consolidation
    */
   def assert(t: Term, timeout: Option[Int] = None)(Q:  Boolean => VerificationResult): VerificationResult
-<<<<<<< HEAD
-<<<<<<< HEAD
   def assertgv(isImprecise: Boolean, t: Term, timeout: Option[Int] = None)(Q:  Boolean => VerificationResult): VerificationResult
-=======
-  def assertgv(isImprecise: Boolean, t: Term, timeout: Option[Int] = None)(): VerificationResult
->>>>>>> 9b49c37e0d9a72e201978832cfed21397b2640f4
-=======
-  def assertgv(isImprecise: Boolean, t: Term, timeout: Option[Int] = None)(Q:  Boolean => VerificationResult): VerificationResult
-  //Overloading assert is not working?
->>>>>>> 6c0d072b
 
   def fresh(id: String, sort: Sort): Var
   def fresh(id: String, argSorts: Seq[Sort], resultSort: Sort): Function
@@ -213,7 +204,7 @@
     def checkgv(isImprecise: Boolean, t: Term, timeout: Int) = {
       if (check(t, timeout)) {
         true
-      } else if(isImprecise && !(deciderAssert(Not(t), Some(timeout)))){ //Check that pcs --> not t is false
+      } else if(isImprecise && (deciderAssert(t, Some(timeout)))) { //Make sure this part is correct
         true
       } else {
         false
@@ -237,7 +228,7 @@
 
       Q(success)
     }
-    
+
     def assertgv(isImprecise: Boolean, t: Term, timeout: Option[Int] = Verifier.config.assertTimeout.toOption)
               (Q: Boolean => VerificationResult)
               : VerificationResult = {
@@ -255,7 +246,7 @@
 
       Q(success)
     }
-    
+
     private def deciderAssert(t: Term, timeout: Option[Int]) = {
       val asserted = isKnownToBeTrue(t)
 
