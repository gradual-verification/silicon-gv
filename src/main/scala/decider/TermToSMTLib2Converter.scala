// This Source Code Form is subject to the terms of the Mozilla Public
// License, v. 2.0. If a copy of the MPL was not distributed with this
// file, You can obtain one at http://mozilla.org/MPL/2.0/.
//
// Copyright (c) 2011-2019 ETH Zurich.

package viper.silicon.decider

import scala.collection.mutable
import viper.silver.ast.pretty.FastPrettyPrinterBase
import viper.silver.components.StatefulComponent
import viper.silicon.interfaces.decider.TermConverter
import viper.silicon.state.Identifier
import viper.silicon.state.terms._

class TermToSMTLib2Converter
    extends FastPrettyPrinterBase
       with TermConverter[String, String, String]
       with StatefulComponent {

  override val defaultIndent = 2
  override val defaultWidth = 80

  lazy val uninitialized: Cont = value("<not initialized>")

  private var sanitizedNamesCache: mutable.Map[String, String] = _

  private val nameSanitizer = new SmtlibNameSanitizer

  def convert(s: Sort): String = {
    super.pretty(defaultWidth, render(s))
  }

  protected def render(sort: Sort): Cont = sort match {
    case sorts.Int => "Int"
    case sorts.Loc => "Loc"
    case sorts.PHeap => "PHeap"
    case sorts.Bool => "Bool"
    case sorts.Perm => "$Perm"
    case sorts.Snap => "$Snap"
    case sorts.Ref => "$Ref"
    case sorts.Seq(elementSort) => text("$Seq<") <> render(elementSort) <> ">"
    case sorts.Set(elementSort) => text("Set<") <> render(elementSort) <> ">"
    case sorts.Multiset(elementSort) => text("Multiset<") <> render(elementSort) <> ">"
    case sorts.UserSort(id) => sanitize(id)

    case sorts.Unit =>
      /* Sort Unit corresponds to Scala's Unit type and is used, e.g., as the
       * domain sort of nullary functions.
       */
      ""

    case sorts.FieldValueFunction(codomainSort) => text("$FVF<") <> render(codomainSort) <> ">"
    case sorts.PredicateSnapFunction(codomainSort) => text("$PSF<") <> render(codomainSort) <> ">"

    case sorts.FieldPermFunction() => text("$FPM")
    case sorts.PredicatePermFunction() => text("$PPM")
  }

  def convert(d: Decl): String = {
    super.pretty(defaultWidth, render(d))
  }

  protected def render(decl: Decl): Cont = decl match {
    case SortDecl(sort: Sort) =>
      parens(text("declare-sort") <+> render(sort))

    case FunctionDecl(fun: Function) =>
      val idDoc = sanitize(fun.id)
      val argSortsDoc = fun.argSorts.map(render)
      val resultSortDoc = render(fun.resultSort)

      if (argSortsDoc.isEmpty)
        parens(text("declare-const") <+> idDoc <+> resultSortDoc)
      else
        parens(text("declare-fun") <+> idDoc <+> parens(ssep(argSortsDoc.to[collection.immutable.Seq], space)) <+> resultSortDoc)

    case SortWrapperDecl(from, to) =>
      val id = Identifier(sortWrapperName(from, to))
      val fct = FunctionDecl(Fun(id, from, to))

      render(fct)

    case MacroDecl(id, args, body) =>
      val idDoc = sanitize(id)
      val argDocs = (args map (v => parens(text(sanitize(v.id)) <+> render(v.sort)))).to[collection.immutable.Seq]
      val bodySortDoc = render(body.sort)
      val bodyDoc = render(body)

      parens(text("define-fun") <+> idDoc <+> parens(ssep(argDocs, space)) <+> bodySortDoc <> nest(defaultIndent, line <> bodyDoc))
  }

  def convert(t: Term): String = {
    super.pretty(defaultWidth, render(t))
  }

  protected def render(term: Term): Cont = term match {
    case lit: Literal => render(lit)

    case Ite(t0, t1, t2) =>
      renderNAryOp("ite", t0, t1, t2)

    case x: Var =>
      sanitize(x.id)

    case fapp: Application[_] =>
      renderApp(fapp.applicable.id.name, fapp.args, fapp.sort)

    /* Handle quantifiers that have at most one trigger set */
    case Quantification(quant, vars, body, triggers, name, _) =>
      val docVars = ssep((vars map (v => parens(text(sanitize(v.id)) <+> render(v.sort)))).to[collection.immutable.Seq], space)
      val docBody = render(body)
      val docQuant = render(quant)

      val docTriggers =
        ssep(triggers.map(trigger => ssep((trigger.p map render).to[collection.immutable.Seq], space))
                     .map(d => text(":pattern") <+> parens(d)).to[collection.immutable.Seq],
             line)

      val docQid: Cont =
        if (name.isEmpty) nil
        else s":qid |$name|"

      parens(docQuant <+> parens(docVars) <+> parens(text("!") <> nest(defaultIndent, line <> docBody <> line <> docTriggers <> line <> docQid)))

    /* Booleans */

    case uop: Not => renderUnaryOp("not", uop)
    case And(ts) => renderNAryOp("and", ts: _*)
    case Or(ts) => renderNAryOp("or", ts: _*)
    case bop: Implies => renderBinaryOp("implies", bop)
    case bop: Iff => renderBinaryOp("iff", bop)
    case bop: BuiltinEquals => renderBinaryOp("=", bop)

    case bop: CustomEquals => bop.p0.sort match {
      case _: sorts.Seq => renderBinaryOp("$Seq.equal", bop)
      case _: sorts.Set => renderApp("Set_equal", Seq(bop.p0, bop.p1), bop.sort)
      case _: sorts.Multiset => renderApp("Multiset_equal", Seq(bop.p0, bop.p1), bop.sort)
      case sort => sys.error(s"Don't know how to translate equality between symbols $sort-typed terms")
    }

    /* Arithmetic */

    case bop: Minus => renderBinaryOp("-", bop)
    case bop: Plus => renderBinaryOp("+", bop)
    case bop: Times => renderBinaryOp("*", bop)
    case bop: Div => renderBinaryOp("div", bop)
    case bop: Mod => renderBinaryOp("mod", bop)

    /* Arithmetic comparisons */

    case bop: Less => renderBinaryOp("<", bop)
    case bop: AtMost => renderBinaryOp("<=", bop)
    case bop: AtLeast => renderBinaryOp(">=", bop)
    case bop: Greater => renderBinaryOp(">", bop)

    /* Permissions */

    case FullPerm() => "$Perm.Write"
    case NoPerm() => "$Perm.No"
    case FractionPermLiteral(r) => renderBinaryOp("/", renderAsReal(IntLiteral(r.numerator)), renderAsReal(IntLiteral(r.denominator)))
    case FractionPerm(n, d) => renderBinaryOp("/", renderAsReal(n), renderAsReal(d))
    case PermLess(t0, t1) => renderBinaryOp("<", render(t0), render(t1))
    case PermAtMost(t0, t1) => renderBinaryOp("<=", render(t0), render(t1))
    case PermPlus(t0, t1) => renderBinaryOp("+", renderAsReal(t0), renderAsReal(t1))
    case PermMinus(t0, t1) => renderBinaryOp("-", renderAsReal(t0), renderAsReal(t1))
    case PermTimes(t0, t1) => renderBinaryOp("*", renderAsReal(t0), renderAsReal(t1))
    case IntPermTimes(t0, t1) => renderBinaryOp("*", renderAsReal(t0), renderAsReal(t1))
    case PermIntDiv(t0, t1) => renderBinaryOp("/", renderAsReal(t0), renderAsReal(t1))
    case PermMin(t0, t1) => renderBinaryOp("$Perm.min", render(t0), render(t1))
    case IsValidPermVar(v) => parens(text("$Perm.isValidVar") <+> render(v))
    case IsReadPermVar(v, ub) => parens(text("$Perm.isReadVar") <+> render(v) <+> render(ub))

    /* Sequences */

    case SeqRanged(t0, t1) => renderBinaryOp("$Seq.range", render(t0), render(t1))
    case SeqSingleton(t0) => parens(text("$Seq.singleton") <+> render(t0))
    case bop: SeqAppend => renderBinaryOp("$Seq.append", bop)
    case uop: SeqLength => renderUnaryOp("$Seq.length", uop)
    case bop: SeqAt => renderBinaryOp("$Seq.index", bop)
    case bop: SeqTake => renderBinaryOp("$Seq.take", bop)
    case bop: SeqDrop => renderBinaryOp("$Seq.drop", bop)
    case bop: SeqIn => renderBinaryOp("$Seq.contains", bop)
    case SeqUpdate(t0, t1, t2) => renderNAryOp("$Seq.update", t0, t1, t2)

    /* Sets */

    case uop: SingletonSet => renderApp("Set_singleton", Seq(uop.p), uop.sort)
    case bop: SetAdd => renderApp("Set_unionone", Seq(bop.p0, bop.p1), bop.sort)
    case uop: SetCardinality => renderApp("Set_card", Seq(uop.p), uop.sort)
    case bop: SetDifference => renderApp("Set_difference", Seq(bop.p0, bop.p1), bop.sort)
    case bop: SetIntersection => renderApp("Set_intersection", Seq(bop.p0, bop.p1), bop.sort)
    case bop: SetUnion => renderApp("Set_union", Seq(bop.p0, bop.p1), bop.sort)
    case bop: SetIn => renderApp("Set_in", Seq(bop.p0, bop.p1), bop.sort)
    case bop: SetSubset => renderApp("Set_subset", Seq(bop.p0, bop.p1), bop.sort)
    case bop: SetDisjoint => renderApp("Set_disjoint", Seq(bop.p0, bop.p1), bop.sort)

    /* Multisets */

    case uop: SingletonMultiset => renderApp("Multiset_singleton", Seq(uop.p), uop.sort)
    case bop: MultisetAdd => renderApp("Multiset_unionone", Seq(bop.p0, bop.p1), bop.sort)
    case uop: MultisetCardinality => renderApp("Multiset_card", Seq(uop.p), uop.sort)
    case bop: MultisetDifference => renderApp("Multiset_difference", Seq(bop.p0, bop.p1), bop.sort)
    case bop: MultisetIntersection => renderApp("Multiset_intersection", Seq(bop.p0, bop.p1), bop.sort)
    case bop: MultisetUnion => renderApp("Multiset_union", Seq(bop.p0, bop.p1), bop.sort)
    case bop: MultisetSubset => renderApp("Multiset_subset", Seq(bop.p0, bop.p1), bop.sort)
    case bop: MultisetCount => renderApp("Multiset_count", Seq(bop.p0, bop.p1), bop.sort)

<<<<<<< HEAD
    /* PHeaps */

    case PHeapLookupField(f, _, h, x) => parens(text("PHeap.lookup_") <> f <+> render(h) <+> render(x))
    case PHeapLookupPredicate(p, h, args) => parens(text("PHeap.lookup_") <> p <+> render(h) <+> parens(text("PHeap.loc_") <> p <+> args.map(a => convert(a)).mkString(" ")))
    case PHeapCombine(h1,h2) => parens(text("PHeap.combine") <+> render(h1) <+> render(h2) )
    case PHeapSingletonField(f, x, v) => parens(text("PHeap.singleton_") <> f <+> render(x) <+> render(v))
    case PHeapSingletonPredicate(p, args, h) => parens(text("PHeap.singleton_") <> p <+> args.map(a => convert(a)).mkString(" ") <+> render(h))
    case PHeapRestrict(f, h, args) => parens(text("PHeap.restrict_") <> f <+> convert(h) <+> args.map(a => convert(a)).mkString(" "))
=======
	/* PHeaps */

	case PHeapLookupField(f, _, h, x) => parens(text("PHeap.lookup_") <> f <+> render(h) <+> render(x))
	case PHeapLookupPredicate(p, h, args) => parens(text("PHeap.lookup_") <> p <+> render(h) <+> parens(text("PHeap.loc_") <> p <+> args.map(a => convert(a)).mkString(" ")))
	case PHeapRemovePredicate(p, h, args) => parens(text("PHeap.remove_") <> p <+> render(h) <+> args.map(a => convert(a)).mkString(" "))
	case PHeapCombine(h1,h2) => parens(text("PHeap.combine") <+> render(h1) <+> render(h2) )
	case PHeapSingletonField(f, x, v) => parens(text("PHeap.singleton_") <> f <+> render(x) <+> render(v))
	case PHeapSingletonPredicate(p, args, h) => parens(text("PHeap.singleton_") <> p <+> args.map(a => convert(a)).mkString(" ") <+> render(h))
	case PHeapRestrict(f, h, args) => parens(text("PHeap.restrict_") <> f <+> convert(h) <+> args.map(a => convert(a)).mkString(" "))
>>>>>>> 791630b9

    /* Quantified Permissions */

    case Domain(id, fvf) => parens(text("$FVF.domain_") <> id <+> render(fvf))

    case Lookup(field, fvf, at) => //fvf.sort match {
//      case _: sorts.PartialFieldValueFunction =>
        parens(text("$FVF.lookup_") <> field <+> render(fvf) <+> render(at))
//      case _: sorts.TotalFieldValueFunction =>
//        render(Apply(fvf, Seq(at)))
//        parens("$FVF.lookup_" <> field <+> render(fvf) <+> render(at))
//      case _ =>
//        sys.error(s"Unexpected sort '${fvf.sort}' of field value function '$fvf' in lookup term '$term'")
//    }

    case FieldTrigger(field, fvf, at) => parens(text("$FVF.loc_") <> field <+> (fvf.sort match {
      case sorts.FieldValueFunction(_) => render(Lookup(field, fvf, at)) <+> render(at)
      case _ => render(fvf) <+> render(at)
    }))

    case PermLookup(field, pm, at) => parens(text("$FVF.perm_") <> field <+> render(pm) <+> render(at))

    case PredicateDomain(id, psf) => parens(text("$PSF.domain_") <> id <+> render(psf))

    case PredicateLookup(id, psf, args) =>
      val snap: Term = if (args.size == 1) {
        args.head.convert(sorts.Snap)
      } else {
        args.reduce((arg1: Term, arg2: Term) => Combine(arg1, arg2))
      }

      parens(text("$PSF.lookup_") <> id <+> render(psf) <+> render(snap))

    case PredicateTrigger(id, psf, args) =>
      val snap: Term = if (args.size == 1) {
        args.head.convert(sorts.Snap)
      } else {
        args.reduce((arg1, arg2) => Combine(arg1, arg2))
      }

      parens(text("$PSF.loc_") <> id <+> render(PredicateLookup(id, psf, args)) <+> render(snap))

    case PredicatePermLookup(predname, pm, args) =>
      val snap: Term = if (args.size == 1) {
        args.head.convert(sorts.Snap)
      } else {
        args.reduce((arg1: Term, arg2: Term) => Combine(arg1, arg2))
      }

      parens(text("$PSF.perm_") <> predname <+> render(pm) <+> render(snap))

    /* Other terms */

    case First(t) => parens(text("$Snap.first") <+> render(t))
    case Second(t) => parens(text("$Snap.second") <+> render(t))

    case bop: Combine =>
      renderBinaryOp("$Snap.combine", bop)

    case SortWrapper(t, to) =>
      parens(text(sortWrapperName(t.sort, to)) <+> render(t))

    case Distinct(symbols) =>
      parens(text("distinct") <+> ssep((symbols.toSeq map (s => sanitize(s.id): Cont)).to[collection.immutable.Seq], space))

    case Let(bindings, body) =>
      val docBindings = ssep((bindings.toSeq map (p => parens(render(p._1) <+> render(p._2)))).to[collection.immutable.Seq], space)
      parens(text("let") <+> parens(docBindings) <+> render(body))

    case _: MagicWandChunkTerm =>
      sys.error(s"Unexpected term $term cannot be translated to SMTLib code")
  }

  @inline
  protected def renderUnaryOp(op: String, t: UnaryOp[Term]) =
    parens(text(op) <> nest(defaultIndent, group(line <> render(t.p))))

  @inline
  protected def renderUnaryOp(op: String, doc: Cont) =
    parens(text(op) <> nest(defaultIndent, group(line <> doc)))

  @inline
  protected def renderBinaryOp(op: String, t: BinaryOp[Term]) =
    parens(text(op) <> nest(defaultIndent, group(line <> render(t.p0) <> line <> render(t.p1))))

  @inline
  protected def renderBinaryOp(op: String, left: Cont, right: Cont) =
    parens(text(op) <> nest(defaultIndent, group(line <> left <> line <> right)))

  @inline
  protected def renderNAryOp(op: String, terms: Term*) =
    parens(text(op) <> nest(defaultIndent, group(line <> ssep((terms map render).to[collection.immutable.Seq], line))))

  @inline
  protected def renderApp(functionName: String, args: Seq[Term], outSort: Sort) = {
    val inSorts = args map (_.sort)
    val id = Identifier(functionName)

    val docAppNoParens =
      text(sanitize(functionName)) <+> ssep((args map render).to[collection.immutable.Seq], space)

    if (args.nonEmpty)
      parens(docAppNoParens)
    else
      parens(text("as") <+> docAppNoParens <+> render(outSort))
  }

  protected def render(q: Quantifier): Cont = q match {
    case Forall => "forall"
    case Exists => "exists"
  }

  protected def render(literal: Literal): Cont = literal match {
    case IntLiteral(n) =>
      if (n >= 0) n.toString()
      else parens(text("- 0") <+> value(-n))

    case Unit => "$Snap.unit"
    case True() => "true"
    case False() => "false"
    case Null() => "$Ref.null"
    case SeqNil(elementSort) => text("$Seq.empty<") <> render(elementSort) <> ">"
    case EmptySet(elementSort) => renderApp("Set_empty", Seq(), literal.sort)
    case EmptyMultiset(elementSort) => renderApp("Multiset_empty", Seq(), literal.sort)
  }

  protected def renderAsReal(t: Term): Cont =
    if (t.sort == sorts.Int)
      parens(text("to_real") <+> render(t))
    else
      render(t)

  protected def sortWrapperName(from: Sort, to: Sort): String =
    s"$$SortWrappers.${convert(from)}To${convert(to)}"

  @inline
  private def sanitize(id: Identifier): String = sanitize(id.name)

  private def sanitize(str: String): String = {
    val sanitizedName = sanitizedNamesCache.getOrElseUpdate(str, nameSanitizer.sanitize(str))

    sanitizedName
  }

  def start(): Unit = {
    sanitizedNamesCache = mutable.Map.empty
  }

  def reset(): Unit = {
    sanitizedNamesCache.clear()
  }

  def stop(): Unit = {
    if (sanitizedNamesCache != null) sanitizedNamesCache.clear()
  }
}<|MERGE_RESOLUTION|>--- conflicted
+++ resolved
@@ -206,26 +206,15 @@
     case bop: MultisetSubset => renderApp("Multiset_subset", Seq(bop.p0, bop.p1), bop.sort)
     case bop: MultisetCount => renderApp("Multiset_count", Seq(bop.p0, bop.p1), bop.sort)
 
-<<<<<<< HEAD
     /* PHeaps */
 
     case PHeapLookupField(f, _, h, x) => parens(text("PHeap.lookup_") <> f <+> render(h) <+> render(x))
     case PHeapLookupPredicate(p, h, args) => parens(text("PHeap.lookup_") <> p <+> render(h) <+> parens(text("PHeap.loc_") <> p <+> args.map(a => convert(a)).mkString(" ")))
+    case PHeapRemovePredicate(p, h, args) => parens(text("PHeap.remove_") <> p <+> render(h) <+> args.map(a => convert(a)).mkString(" "))
     case PHeapCombine(h1,h2) => parens(text("PHeap.combine") <+> render(h1) <+> render(h2) )
     case PHeapSingletonField(f, x, v) => parens(text("PHeap.singleton_") <> f <+> render(x) <+> render(v))
     case PHeapSingletonPredicate(p, args, h) => parens(text("PHeap.singleton_") <> p <+> args.map(a => convert(a)).mkString(" ") <+> render(h))
     case PHeapRestrict(f, h, args) => parens(text("PHeap.restrict_") <> f <+> convert(h) <+> args.map(a => convert(a)).mkString(" "))
-=======
-	/* PHeaps */
-
-	case PHeapLookupField(f, _, h, x) => parens(text("PHeap.lookup_") <> f <+> render(h) <+> render(x))
-	case PHeapLookupPredicate(p, h, args) => parens(text("PHeap.lookup_") <> p <+> render(h) <+> parens(text("PHeap.loc_") <> p <+> args.map(a => convert(a)).mkString(" ")))
-	case PHeapRemovePredicate(p, h, args) => parens(text("PHeap.remove_") <> p <+> render(h) <+> args.map(a => convert(a)).mkString(" "))
-	case PHeapCombine(h1,h2) => parens(text("PHeap.combine") <+> render(h1) <+> render(h2) )
-	case PHeapSingletonField(f, x, v) => parens(text("PHeap.singleton_") <> f <+> render(x) <+> render(v))
-	case PHeapSingletonPredicate(p, args, h) => parens(text("PHeap.singleton_") <> p <+> args.map(a => convert(a)).mkString(" ") <+> render(h))
-	case PHeapRestrict(f, h, args) => parens(text("PHeap.restrict_") <> f <+> convert(h) <+> args.map(a => convert(a)).mkString(" "))
->>>>>>> 791630b9
 
     /* Quantified Permissions */
 
