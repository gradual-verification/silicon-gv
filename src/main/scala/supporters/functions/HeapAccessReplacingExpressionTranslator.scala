--- conflicted
+++ resolved
@@ -1,195 +1,184 @@
-// This Source Code Form is subject to the terms of the Mozilla Public
-// License, v. 2.0. If a copy of the MPL was not distributed with this
-// file, You can obtain one at http://mozilla.org/MPL/2.0/.
-//
-// Copyright (c) 2011-2019 ETH Zurich.
-
-package viper.silicon.supporters.functions
-
-import com.typesafe.scalalogging.LazyLogging
-import viper.silver.ast
-import viper.silicon.Map
-import viper.silicon.rules.functionSupporter
-import viper.silicon.state.{Identifier, SimpleIdentifier, SuffixedIdentifier, SymbolConverter}
-import viper.silicon.state.terms._
-import viper.silicon.state.terms.predef.`?h`
-import viper.silicon.supporters.ExpressionTranslator
-import viper.silver.reporter.{InternalWarningMessage, Reporter}
-
-class HeapAccessReplacingExpressionTranslator(symbolConverter: SymbolConverter,
-                                              fresh: (String, Sort) => Var,
-                                              resolutionFailureMessage: (ast.Positioned, FunctionData) => String,
-                                              stopOnResolutionFailure: (ast.Positioned, FunctionData) => Boolean,
-                                              reporter: Reporter)
-    extends ExpressionTranslator
-       with LazyLogging {
-
-  private var program: ast.Program = _
-  private var func: ast.Function = _
-  private var data: FunctionData = _
-  private var ignoreAccessPredicates = false
-  private var failed = false
-  private var snap: Term = `?h`
-
-  var functionData: Map[ast.Function, FunctionData] = _
-
-  def translate(program: ast.Program,
-                func: ast.Function,
-                data: FunctionData)
-               : Option[Term] = {
-
-    this.func = func
-    this.program = program
-    this.data = data
-    this.failed = false
-
-    // Unfoldings can update this variable to flatten heap this during body translation
-    this.snap = `?h`
-
-    val result = func.body map translate
-
-    if (failed) None else result
-  }
-
-  private def translate(exp: ast.Exp): Term = {
-    /* Attention: This method is reentrant (via private translate) */
-    translate(symbolConverter.toSort _)(exp)
-  }
-
-  def translatePostcondition(program: ast.Program,
-                             posts: Seq[ast.Exp],
-                             data: FunctionData)
-                            : Seq[Term] = {
-
-    this.program = program
-    this.data = data
-    this.failed = false
-
-    posts.map(p => translate(symbolConverter.toSort _)(p.whenInhaling))
-  }
-
-  def translatePrecondition(program: ast.Program,
-                            pres: Seq[ast.Exp],
-                            data: FunctionData)
-                           : Seq[Term] = {
-
-    this.program = program
-    this.data = data
-    this.ignoreAccessPredicates = true
-    this.failed = false
-
-    pres.map(p => translate(symbolConverter.toSort _)(p.whenExhaling))
-  }
-
-  /* Attention: Expects some fields, e.g., `program` and `locToSnap`, to be
-   * set, depending on which kind of translation is performed.
-   * See public `translate` methods.
-   */
-  override protected def translate(toSort: ast.Type => Sort)
-                                  (e: ast.Exp)
-                                  : Term =
-
-    e match {
-      case _: ast.AccessPredicate | _: ast.MagicWand if ignoreAccessPredicates => True()
-      case q: ast.Forall if !q.isPure && ignoreAccessPredicates => True()
-
-      case _: ast.Result => data.formalResult
-
-      case v: ast.AbstractLocalVar =>
-        data.formalArgs.get(v) match {
-          case Some(t) => t
-          case None => Var(Identifier(v.name), toSort(v.typ))
-        }
-
-      case eQuant: ast.QuantifiedExp =>
-        /* Local variables that are not parameters of the function itself, i.e. quantified
-         * and let-bound variables, are translated as-is, e.g. 'x' will be translated to 'x',
-         * not to some 'x@i'. If a local variable occurs in a term that was recorded during
-         * the well-definedness checking & verification of a function, e.g. a mapping such as
-         * 'e.f |-> lookup(...)' from field access to snapshot, the recorded term potentially
-         * contains occurrences of such local variables. However, recorded terms contain
-         * occurrences where the local variables *are* suffixed, i.e. of the form 'x@i'.
-         * Hence, the body of a quantifier is processed after being translated, and each
-         * occurrence of 'x@i' is replaced by 'x', for all variables 'x@i' where the prefix
-         * 'x' is bound by the surrounding quantifier.
-         */
-        val tQuant = super.translate(symbolConverter.toSort)(eQuant).asInstanceOf[Quantification]
-        val names = tQuant.vars.map(_.id.name)
-
-        tQuant.transform({ case v: Var =>
-          v.id match {
-            case sid: SuffixedIdentifier if names.contains(sid.prefix) => Var(SimpleIdentifier(sid.prefix), v.sort)
-            case _ => v
-          }
-        })()
-
-      case ast.FieldAccess(rcv, field) => {
-        PHeapLookupField(field.name, symbolConverter.toSort(field.typ), this.snap, translate(rcv))
-      }
-
-<<<<<<< HEAD
-      case ast.Unfolding(ast.PredicateAccessPredicate(ast.PredicateAccess(args, predicate), _), eIn) => {
-        this.snap = PHeapCombine(
-          PHeapLookupPredicate(predicate, this.snap, args map translate),
-          this.snap
-        )
-          translate(toSort)(eIn)
-      }
-=======
-	  case ast.WildcardPerm() => {
-	    // TODO Does this really capture wildcard semantics?
-		// Do we need to add a constraint about non-negative?
-		fresh("p",  sorts.Perm)
-	  }
-
-      case ast.Unfolding(ast.PredicateAccessPredicate(ast.PredicateAccess(args, predicate), p), eIn) => {
-	    this.snap = PHeapCombine(
-		  PHeapLookupPredicate(predicate, this.snap, args map translate),
-	      Ite(Less(translate(p), FullPerm()),
-			this.snap,
-		  	PHeapRemovePredicate(predicate, this.snap, args map translate)
-		  )
-		)
-	  	translate(toSort)(eIn)
-	  }
->>>>>>> 791630b9
-      case ast.Applying(_, eIn) => translate(toSort)(eIn)
-
-      case eFApp: ast.FuncApp =>
-        val silverFunc = program.findFunction(eFApp.funcname)
-        val fun = symbolConverter.toFunction(silverFunc)
-        val args = eFApp.args map (arg => translate(arg))
-        val fapp = App(fun, PHeapRestrict(fun.id.name, this.snap, args) +: args)
-
-        val callerHeight = data.height
-        val calleeHeight = functionData(eFApp.func(program)).height
-
-        if (callerHeight < calleeHeight)
-          fapp
-        else
-          fapp.copy(applicable = functionSupporter.limitedVersion(fun))
-
-      case _ => super.translate(symbolConverter.toSort)(e)
-    }
-
-  def getOrFail[K <: ast.Positioned](map: Map[K, Term], key: K, sort: Sort): Term =
-    map.get(key) match {
-      case Some(s) =>
-        s.convert(sort)
-      case None =>
-        if (!failed && data.verificationFailures.isEmpty) {
-          val msg = resolutionFailureMessage(key, data)
-
-          reporter report InternalWarningMessage(msg)
-          logger warn msg
-        }
-
-        failed = failed || stopOnResolutionFailure(key, data)
-
-        /* TODO: Fresh symbol $unresolved must be a function of all currently quantified variables,
-         *       including the formal arguments of a function, if the unresolved expression is from
-         *       a function body.
-         */
-        fresh("$unresolved", sort)
-    }
-}
+// This Source Code Form is subject to the terms of the Mozilla Public
+// License, v. 2.0. If a copy of the MPL was not distributed with this
+// file, You can obtain one at http://mozilla.org/MPL/2.0/.
+//
+// Copyright (c) 2011-2019 ETH Zurich.
+
+package viper.silicon.supporters.functions
+
+import com.typesafe.scalalogging.LazyLogging
+import viper.silver.ast
+import viper.silicon.Map
+import viper.silicon.rules.functionSupporter
+import viper.silicon.state.{Identifier, SimpleIdentifier, SuffixedIdentifier, SymbolConverter}
+import viper.silicon.state.terms._
+import viper.silicon.state.terms.predef.`?h`
+import viper.silicon.supporters.ExpressionTranslator
+import viper.silver.reporter.{InternalWarningMessage, Reporter}
+
+class HeapAccessReplacingExpressionTranslator(symbolConverter: SymbolConverter,
+                                              fresh: (String, Sort) => Var,
+                                              resolutionFailureMessage: (ast.Positioned, FunctionData) => String,
+                                              stopOnResolutionFailure: (ast.Positioned, FunctionData) => Boolean,
+                                              reporter: Reporter)
+    extends ExpressionTranslator
+       with LazyLogging {
+
+  private var program: ast.Program = _
+  private var func: ast.Function = _
+  private var data: FunctionData = _
+  private var ignoreAccessPredicates = false
+  private var failed = false
+  private var snap: Term = `?h`
+
+  var functionData: Map[ast.Function, FunctionData] = _
+
+  def translate(program: ast.Program,
+                func: ast.Function,
+                data: FunctionData)
+               : Option[Term] = {
+
+    this.func = func
+    this.program = program
+    this.data = data
+    this.failed = false
+
+    // Unfoldings can update this variable to flatten heap this during body translation
+    this.snap = `?h`
+
+    val result = func.body map translate
+
+    if (failed) None else result
+  }
+
+  private def translate(exp: ast.Exp): Term = {
+    /* Attention: This method is reentrant (via private translate) */
+    translate(symbolConverter.toSort _)(exp)
+  }
+
+  def translatePostcondition(program: ast.Program,
+                             posts: Seq[ast.Exp],
+                             data: FunctionData)
+                            : Seq[Term] = {
+
+    this.program = program
+    this.data = data
+    this.failed = false
+
+    posts.map(p => translate(symbolConverter.toSort _)(p.whenInhaling))
+  }
+
+  def translatePrecondition(program: ast.Program,
+                            pres: Seq[ast.Exp],
+                            data: FunctionData)
+                           : Seq[Term] = {
+
+    this.program = program
+    this.data = data
+    this.ignoreAccessPredicates = true
+    this.failed = false
+
+    pres.map(p => translate(symbolConverter.toSort _)(p.whenExhaling))
+  }
+
+  /* Attention: Expects some fields, e.g., `program` and `locToSnap`, to be
+   * set, depending on which kind of translation is performed.
+   * See public `translate` methods.
+   */
+  override protected def translate(toSort: ast.Type => Sort)
+                                  (e: ast.Exp)
+                                  : Term =
+
+    e match {
+      case _: ast.AccessPredicate | _: ast.MagicWand if ignoreAccessPredicates => True()
+      case q: ast.Forall if !q.isPure && ignoreAccessPredicates => True()
+
+      case _: ast.Result => data.formalResult
+
+      case v: ast.AbstractLocalVar =>
+        data.formalArgs.get(v) match {
+          case Some(t) => t
+          case None => Var(Identifier(v.name), toSort(v.typ))
+        }
+
+      case eQuant: ast.QuantifiedExp =>
+        /* Local variables that are not parameters of the function itself, i.e. quantified
+         * and let-bound variables, are translated as-is, e.g. 'x' will be translated to 'x',
+         * not to some 'x@i'. If a local variable occurs in a term that was recorded during
+         * the well-definedness checking & verification of a function, e.g. a mapping such as
+         * 'e.f |-> lookup(...)' from field access to snapshot, the recorded term potentially
+         * contains occurrences of such local variables. However, recorded terms contain
+         * occurrences where the local variables *are* suffixed, i.e. of the form 'x@i'.
+         * Hence, the body of a quantifier is processed after being translated, and each
+         * occurrence of 'x@i' is replaced by 'x', for all variables 'x@i' where the prefix
+         * 'x' is bound by the surrounding quantifier.
+         */
+        val tQuant = super.translate(symbolConverter.toSort)(eQuant).asInstanceOf[Quantification]
+        val names = tQuant.vars.map(_.id.name)
+
+        tQuant.transform({ case v: Var =>
+          v.id match {
+            case sid: SuffixedIdentifier if names.contains(sid.prefix) => Var(SimpleIdentifier(sid.prefix), v.sort)
+            case _ => v
+          }
+        })()
+
+      case ast.FieldAccess(rcv, field) => {
+        PHeapLookupField(field.name, symbolConverter.toSort(field.typ), this.snap, translate(rcv))
+      }
+
+      case ast.Unfolding(ast.PredicateAccessPredicate(ast.PredicateAccess(args, predicate), p), eIn) => {
+        var oldSnap = this.snap
+        val remainingSnapshot = p match {
+          case ast.WildcardPerm() => this.snap
+          case _ => Ite(AtLeast(translate(p), FullPerm()), PHeapRemovePredicate(predicate, this.snap, args map translate), this.snap)
+        }
+        this.snap = PHeapCombine(
+          PHeapLookupPredicate(predicate, this.snap, args map translate),
+          remainingSnapshot
+        )
+        var teIn = translate(toSort)(eIn)
+        this.snap = oldSnap
+        teIn
+      }
+
+      case ast.Applying(_, eIn) => translate(toSort)(eIn)
+
+      case eFApp: ast.FuncApp =>
+        val silverFunc = program.findFunction(eFApp.funcname)
+        val fun = symbolConverter.toFunction(silverFunc)
+        val args = eFApp.args map (arg => translate(arg))
+        val fapp = App(fun, PHeapRestrict(fun.id.name, this.snap, args) +: args)
+
+        val callerHeight = data.height
+        val calleeHeight = functionData(eFApp.func(program)).height
+
+        if (callerHeight < calleeHeight)
+          fapp
+        else
+          fapp.copy(applicable = functionSupporter.limitedVersion(fun))
+
+      case _ => super.translate(symbolConverter.toSort)(e)
+    }
+
+  def getOrFail[K <: ast.Positioned](map: Map[K, Term], key: K, sort: Sort): Term =
+    map.get(key) match {
+      case Some(s) =>
+        s.convert(sort)
+      case None =>
+        if (!failed && data.verificationFailures.isEmpty) {
+          val msg = resolutionFailureMessage(key, data)
+
+          reporter report InternalWarningMessage(msg)
+          logger warn msg
+        }
+
+        failed = failed || stopOnResolutionFailure(key, data)
+
+        /* TODO: Fresh symbol $unresolved must be a function of all currently quantified variables,
+         *       including the formal arguments of a function, if the unresolved expression is from
+         *       a function body.
+         */
+        fresh("$unresolved", sort)
+    }
+}