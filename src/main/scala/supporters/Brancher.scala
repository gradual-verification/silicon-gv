--- conflicted
+++ resolved
@@ -1,213 +1,209 @@
-/*
- * This Source Code Form is subject to the terms of the Mozilla Public
- * License, v. 2.0. If a copy of the MPL was not distributed with this
- * file, You can obtain one at http://mozilla.org/MPL/2.0/.
- */
-
-package viper
-package silicon
-package supporters
-
-import silver.components.StatefulComponent
-import interfaces.{Success, Unreachable, VerificationResult}
-import interfaces.decider.Decider
-import interfaces.state.{PathConditions, Context, State, Heap, Store}
-import reporting.Bookkeeper
-import state.terms.{Ite, True, Not, And, Term}
-import state.DefaultContext
-import utils.Counter
-
-trait Brancher[ST <: Store[ST],
-               H <: Heap[H],
-               S <: State[ST, H, S],
-               C <: Context[C]] {
-
-  def branch(σ: S,
-             ts: Term,
-             c: C,
-             fTrue: C => VerificationResult,
-             fFalse: C => VerificationResult)
-            : VerificationResult
-
-  /* TODO: Remove this method, keep only the above */
-  def branch(σ: S,
-             ts: List[Term],
-             c: C,
-             fTrue: C => VerificationResult,
-             fFalse: C => VerificationResult)
-            : VerificationResult
-
-  def branchAndJoin(σ: S,
-                    guard: Term,
-                    c: C,
-                    fTrue: (C, (Term, C) => VerificationResult) => VerificationResult,
-                    fFalse: (C, (Term, C) => VerificationResult) => VerificationResult)
-                   (Q: (Option[Term], Option[Term], C) => VerificationResult)
-                   : VerificationResult
-}
-
-/*
- * Implementations
- */
-
-trait DefaultBrancher[ST <: Store[ST],
-                      H <: Heap[H],
-                      PC <: PathConditions[PC],
-                      S <: State[ST, H, S]]
-<<<<<<< HEAD
-    extends Brancher[ST, H, S, DefaultContext[H]] {
-=======
-    extends Brancher[ST, H, S, DefaultContext]
-       with StatefulComponent {
->>>>>>> df09ac73
-
-  private[this] type C = DefaultContext[H]
-
-  private var branchCounter: Counter = _
-
-  val decider: Decider[ST, H, PC, S, C]
-  import decider.assume
-
-  val bookkeeper: Bookkeeper
-
-  def branch(σ: S,
-             t: Term,
-             c: C,
-             fTrue: C => VerificationResult,
-             fFalse: C => VerificationResult)
-            : VerificationResult =
-
-    branch(σ, t :: Nil, c, fTrue, fFalse)
-
-  def branch(σ: S,
-             ts: List[Term],
-             c: C,
-             fTrue: C => VerificationResult,
-             fFalse: C => VerificationResult)
-            : VerificationResult = {
-
-    val guardsTrue = And(ts: _*)
-    val guardsFalse = And(ts map (t => Not(t)): _*)
-
-    val exploreTrueBranch = !decider.check(σ, guardsFalse)
-    val exploreFalseBranch = !decider.check(σ, guardsTrue)
-
-    val additionalPaths =
-      if (exploreTrueBranch && exploreFalseBranch) 1
-      else 0
-
-    bookkeeper.branches += additionalPaths
-
-    val cnt = branchCounter.next()
-
-    ((if (exploreTrueBranch) {
-      val cTrue = c.copy(branchConditions = guardsTrue +: c.branchConditions)
-
-      val result =
-        decider.inScope {
-          decider.prover.logComment(s"[then-branch $cnt] $guardsTrue")
-          assume(guardsTrue)
-          fTrue(cTrue)
-        }
-
-      result
-    } else {
-      decider.prover.logComment(s"[dead then-branch $cnt] $guardsTrue")
-      Unreachable()
-    })
-      &&
-    (if (exploreFalseBranch) {
-      val cFalse = c.copy(branchConditions = guardsFalse +: c.branchConditions)
-
-      val result =
-        decider.inScope {
-          decider.prover.logComment(s"[else-branch $cnt] $guardsFalse")
-          assume(guardsFalse)
-          fFalse(cFalse)
-        }
-
-      result
-    } else {
-      decider.prover.logComment(s"[dead else-branch $cnt] $guardsFalse")
-      Unreachable()
-    }))
-  }
-
-  def branchAndJoin(σ: S,
-                    guard: Term,
-                    c: C,
-                    fTrue: (C, (Term, C) => VerificationResult) => VerificationResult,
-                    fFalse: (C, (Term, C) => VerificationResult) => VerificationResult)
-                   (Q: (Option[Term], Option[Term], C) => VerificationResult)
-                   : VerificationResult = {
-
-    val πPre: Set[Term] = decider.π
-    var πThen: Option[Set[Term]] = None
-    var tThen: Option[Term] = None
-    var cThen: Option[C] = None
-    var πElse: Option[Set[Term]] = None
-    var tElse: Option[Term] = None
-    var cElse: Option[C] = None
-
-    val r =
-      branch(σ, guard, c,
-        (c1: C) =>
-          fTrue(c1,
-                (t, c2) => {
-                  assert(πThen.isEmpty, s"Unexpected branching occurred")
-                  πThen = Some(decider.π -- (πPre + guard))
-                  tThen = Some(t)
-                  cThen = Some(c2)
-                  Success()}),
-        (c1: C) =>
-          fFalse(c1,
-                (t, c2) => {
-                  assert(πElse.isEmpty, s"Unexpected branching occurred")
-                  πElse = Some(decider.π -- (πPre + guard))
-                  tElse = Some(t)
-                  cElse = Some(c2)
-                  Success()}))
-
-    r && {
-      val tAuxIte = /* Ite with auxiliary terms */
-        Ite(guard,
-            πThen.fold(True(): Term)(ts => And(ts)),
-            πElse.fold(True(): Term)(ts => And(ts)))
-
-      assume(tAuxIte)
-
-      val cJoined = (cThen, cElse) match {
-        case (Some(_cThen), Some(_cElse)) =>
-          val cThen0 = _cThen.copy(branchConditions = c.branchConditions)
-          val cElse0 = _cElse.copy(branchConditions = c.branchConditions)
-          /* TODO: Modifying the branchConditions before merging contexts is only necessary
-           *       because DefaultContext.merge (correctly) insists on equal branchConditions,
-           *       which cannot be circumvented/special-cased when merging contexts here.
-           *       See DefaultJoiner.join for a similar comment.
-           */
-          cThen0.merge(cElse0)
-        case (None, Some(_cElse)) => _cElse
-        case (Some(_cThen), None) => _cThen
-        case (None, None) => c
-      }
-
-      Q(tThen, tElse, cJoined.copy(branchConditions = c.branchConditions))
-    }
-  }
-
-  /* Lifecycle */
-
-  abstract override def start() {
-    super.start()
-    branchCounter = new Counter()
-  }
-
-  abstract override def reset() {
-    super.reset()
-    branchCounter.reset()
-  }
-
-  abstract override def stop() = {
-    super.stop()
-  }
-}
+/*
+ * This Source Code Form is subject to the terms of the Mozilla Public
+ * License, v. 2.0. If a copy of the MPL was not distributed with this
+ * file, You can obtain one at http://mozilla.org/MPL/2.0/.
+ */
+
+package viper
+package silicon
+package supporters
+
+import silver.components.StatefulComponent
+import interfaces.{Success, Unreachable, VerificationResult}
+import interfaces.decider.Decider
+import interfaces.state.{PathConditions, Context, State, Heap, Store}
+import reporting.Bookkeeper
+import state.terms.{Ite, True, Not, And, Term}
+import state.DefaultContext
+import utils.Counter
+
+trait Brancher[ST <: Store[ST],
+               H <: Heap[H],
+               S <: State[ST, H, S],
+               C <: Context[C]] {
+
+  def branch(σ: S,
+             ts: Term,
+             c: C,
+             fTrue: C => VerificationResult,
+             fFalse: C => VerificationResult)
+            : VerificationResult
+
+  /* TODO: Remove this method, keep only the above */
+  def branch(σ: S,
+             ts: List[Term],
+             c: C,
+             fTrue: C => VerificationResult,
+             fFalse: C => VerificationResult)
+            : VerificationResult
+
+  def branchAndJoin(σ: S,
+                    guard: Term,
+                    c: C,
+                    fTrue: (C, (Term, C) => VerificationResult) => VerificationResult,
+                    fFalse: (C, (Term, C) => VerificationResult) => VerificationResult)
+                   (Q: (Option[Term], Option[Term], C) => VerificationResult)
+                   : VerificationResult
+}
+
+/*
+ * Implementations
+ */
+
+trait DefaultBrancher[ST <: Store[ST],
+                      H <: Heap[H],
+                      PC <: PathConditions[PC],
+                      S <: State[ST, H, S]]
+    extends Brancher[ST, H, S, DefaultContext[H]]
+       with StatefulComponent {
+
+  private[this] type C = DefaultContext[H]
+
+  private var branchCounter: Counter = _
+
+  val decider: Decider[ST, H, PC, S, C]
+  import decider.assume
+
+  val bookkeeper: Bookkeeper
+
+  def branch(σ: S,
+             t: Term,
+             c: C,
+             fTrue: C => VerificationResult,
+             fFalse: C => VerificationResult)
+            : VerificationResult =
+
+    branch(σ, t :: Nil, c, fTrue, fFalse)
+
+  def branch(σ: S,
+             ts: List[Term],
+             c: C,
+             fTrue: C => VerificationResult,
+             fFalse: C => VerificationResult)
+            : VerificationResult = {
+
+    val guardsTrue = And(ts: _*)
+    val guardsFalse = And(ts map (t => Not(t)): _*)
+
+    val exploreTrueBranch = !decider.check(σ, guardsFalse)
+    val exploreFalseBranch = !decider.check(σ, guardsTrue)
+
+    val additionalPaths =
+      if (exploreTrueBranch && exploreFalseBranch) 1
+      else 0
+
+    bookkeeper.branches += additionalPaths
+
+    val cnt = branchCounter.next()
+
+    ((if (exploreTrueBranch) {
+      val cTrue = c.copy(branchConditions = guardsTrue +: c.branchConditions)
+
+      val result =
+        decider.inScope {
+          decider.prover.logComment(s"[then-branch $cnt] $guardsTrue")
+          assume(guardsTrue)
+          fTrue(cTrue)
+        }
+
+      result
+    } else {
+      decider.prover.logComment(s"[dead then-branch $cnt] $guardsTrue")
+      Unreachable()
+    })
+      &&
+    (if (exploreFalseBranch) {
+      val cFalse = c.copy(branchConditions = guardsFalse +: c.branchConditions)
+
+      val result =
+        decider.inScope {
+          decider.prover.logComment(s"[else-branch $cnt] $guardsFalse")
+          assume(guardsFalse)
+          fFalse(cFalse)
+        }
+
+      result
+    } else {
+      decider.prover.logComment(s"[dead else-branch $cnt] $guardsFalse")
+      Unreachable()
+    }))
+  }
+
+  def branchAndJoin(σ: S,
+                    guard: Term,
+                    c: C,
+                    fTrue: (C, (Term, C) => VerificationResult) => VerificationResult,
+                    fFalse: (C, (Term, C) => VerificationResult) => VerificationResult)
+                   (Q: (Option[Term], Option[Term], C) => VerificationResult)
+                   : VerificationResult = {
+
+    val πPre: Set[Term] = decider.π
+    var πThen: Option[Set[Term]] = None
+    var tThen: Option[Term] = None
+    var cThen: Option[C] = None
+    var πElse: Option[Set[Term]] = None
+    var tElse: Option[Term] = None
+    var cElse: Option[C] = None
+
+    val r =
+      branch(σ, guard, c,
+        (c1: C) =>
+          fTrue(c1,
+                (t, c2) => {
+                  assert(πThen.isEmpty, s"Unexpected branching occurred")
+                  πThen = Some(decider.π -- (πPre + guard))
+                  tThen = Some(t)
+                  cThen = Some(c2)
+                  Success()}),
+        (c1: C) =>
+          fFalse(c1,
+                (t, c2) => {
+                  assert(πElse.isEmpty, s"Unexpected branching occurred")
+                  πElse = Some(decider.π -- (πPre + guard))
+                  tElse = Some(t)
+                  cElse = Some(c2)
+                  Success()}))
+
+    r && {
+      val tAuxIte = /* Ite with auxiliary terms */
+        Ite(guard,
+            πThen.fold(True(): Term)(ts => And(ts)),
+            πElse.fold(True(): Term)(ts => And(ts)))
+
+      assume(tAuxIte)
+
+      val cJoined = (cThen, cElse) match {
+        case (Some(_cThen), Some(_cElse)) =>
+          val cThen0 = _cThen.copy(branchConditions = c.branchConditions)
+          val cElse0 = _cElse.copy(branchConditions = c.branchConditions)
+          /* TODO: Modifying the branchConditions before merging contexts is only necessary
+           *       because DefaultContext.merge (correctly) insists on equal branchConditions,
+           *       which cannot be circumvented/special-cased when merging contexts here.
+           *       See DefaultJoiner.join for a similar comment.
+           */
+          cThen0.merge(cElse0)
+        case (None, Some(_cElse)) => _cElse
+        case (Some(_cThen), None) => _cThen
+        case (None, None) => c
+      }
+
+      Q(tThen, tElse, cJoined.copy(branchConditions = c.branchConditions))
+    }
+  }
+
+  /* Lifecycle */
+
+  abstract override def start() {
+    super.start()
+    branchCounter = new Counter()
+  }
+
+  abstract override def reset() {
+    super.reset()
+    branchCounter.reset()
+  }
+
+  abstract override def stop() = {
+    super.stop()
+  }
+}