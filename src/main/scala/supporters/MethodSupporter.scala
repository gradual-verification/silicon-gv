// This Source Code Form is subject to the terms of the Mozilla Public
// License, v. 2.0. If a copy of the MPL was not distributed with this
// file, You can obtain one at http://mozilla.org/MPL/2.0/.
//
// Copyright (c) 2011-2019 ETH Zurich.

package viper.silicon.supporters

import com.typesafe.scalalogging.Logger
import viper.silver.ast
import viper.silver.components.StatefulComponent
import viper.silver.verifier.errors._
import viper.silicon.interfaces._
import viper.silicon.decider.Decider
import viper.silicon.logger.SymbExLogger
import viper.silicon.logger.records.data.EndRecord
import viper.silicon.logger.records.data.WellformednessCheckRecord
import viper.silicon.rules.{consumer, executionFlowController, executor, wellFormedness}
import viper.silicon.state.{Heap, State, Store}
import viper.silicon.state.State.OldHeaps
import viper.silicon.verifier.{Verifier, VerifierComponent}
import viper.silicon.utils.freshSnap

/* TODO: Consider changing the DefaultMethodVerificationUnitProvider into a SymbolicExecutionRule */

trait MethodVerificationUnit extends VerificationUnit[ast.Method]

trait DefaultMethodVerificationUnitProvider extends VerifierComponent { v: Verifier =>
  def logger: Logger
  def decider: Decider

  object methodSupporter extends MethodVerificationUnit with StatefulComponent {
    import executor._
    import consumer._
    import wellFormedness._

    private var _units: Seq[ast.Method] = _

    def analyze(program: ast.Program): Unit = {
      _units = program.methods
    }

    def units = _units

    def verify(sInit: State, method: ast.Method): Seq[VerificationResult] = {
      logger.debug("\n\n" + "-" * 10 + " METHOD " + method.name + "-" * 10 + "\n")
      decider.prover.comment("%s %s %s".format("-" * 10, method.name, "-" * 10))
      SymbExLogger.openMemberScope(method, null, v.decider.pcs)
      val pres = method.pres
      val posts = method.posts

      val body = method.bodyOrAssumeFalse.toCfg()
        /* TODO: Might be worth special-casing on methods with empty bodies */

      val postViolated = (offendingNode: ast.Exp) => PostconditionViolated(offendingNode, method)

      val ins = method.formalArgs.map(_.localVar)
      val outs = method.formalReturns.map(_.localVar)

      val g = Store(   ins.map(x => (x, decider.fresh(x)))
                    ++ outs.map(x => (x, decider.fresh(x)))
                    ++ method.scopedDecls.collect { case l: ast.LocalVarDecl => l }.map(_.localVar).map(x => (x, decider.fresh(x))))

      val s = sInit.copy(isImprecise = false,
                         optimisticHeap = Heap(),
                         g = g,
                         h = Heap(),
                         oldHeaps = OldHeaps(),
                         methodCfg = body)


      if (Verifier.config.printMethodCFGs()) {
        viper.silicon.common.io.toFile(
          body.toDot,
          new java.io.File(s"${Verifier.config.tempDirectory()}/${method.name}.dot"))
      }

      val result =
        /* Combined the well-formedness check and the execution of the body, which are two separate
         * rules in Smans paper.
         */
         
        executionFlowController.locally(s, v)((s1, v1) => {
          wellformed(s1, freshSnap, pres, ContractNotWellformed(viper.silicon.utils.ast.BigAnd(pres)), v1)((s2, v2) => {
            v2.decider.prover.saturate(Verifier.config.z3SaturationTimeouts.afterContract)
            val s2a = s2.copy(oldHeaps = s2.oldHeaps + (Verifier.PRE_STATE_LABEL -> s2.h))
            (  executionFlowController.locally(s2a, v2)((s3, v3) => {
                  val s4 = s3.copy(isImprecise = false,
                                   optimisticHeap = Heap(),
                                   h = Heap())
                  val impLog = new WellformednessCheckRecord(posts, s, v.decider.pcs)
                  val sepIdentifier = SymbExLogger.currentLog().openScope(impLog)
                  wellformed(s4, freshSnap, posts, ContractNotWellformed(viper.silicon.utils.ast.BigAnd(posts)), v3)((_, v4) => {
                    SymbExLogger.currentLog().closeScope(sepIdentifier)
                    Success()})})
            && {
               executionFlowController.locally(s2a, v2)((s3, v3) => {
                  exec(s3, body, v3)((s4, v4) => {
                    val sepIdentifier = SymbExLogger.currentLog().openScope(new EndRecord(s4, v4.decider.pcs))
                    consumes(s4, posts, postViolated, v4)((_, _, _) => {
                      SymbExLogger.currentLog().closeScope(sepIdentifier)
                      // print final state here
                      // put logger debug here
                      v5.logger.debug(s"\nFINAL STATE OF METHOD ${method.name}")
                      v5.logger.debug(v5.stateFormatter.format(s5, v5.decider.pcs))
                      Success()
<<<<<<< HEAD
                    } ))}) }  )})})
                    
=======
                    })
                  }) }) }  )})})

>>>>>>> 5310e7f5
      SymbExLogger.closeMemberScope()
      Seq(result)
    }

    /* Lifetime */

    def start() {}

    def reset(): Unit = {
      _units = Seq.empty
    }

    def stop() {}
  }
}
<|MERGE_RESOLUTION|>--- conflicted
+++ resolved
@@ -1,129 +1,124 @@
-// This Source Code Form is subject to the terms of the Mozilla Public
-// License, v. 2.0. If a copy of the MPL was not distributed with this
-// file, You can obtain one at http://mozilla.org/MPL/2.0/.
-//
-// Copyright (c) 2011-2019 ETH Zurich.
-
-package viper.silicon.supporters
-
-import com.typesafe.scalalogging.Logger
-import viper.silver.ast
-import viper.silver.components.StatefulComponent
-import viper.silver.verifier.errors._
-import viper.silicon.interfaces._
-import viper.silicon.decider.Decider
-import viper.silicon.logger.SymbExLogger
-import viper.silicon.logger.records.data.EndRecord
-import viper.silicon.logger.records.data.WellformednessCheckRecord
-import viper.silicon.rules.{consumer, executionFlowController, executor, wellFormedness}
-import viper.silicon.state.{Heap, State, Store}
-import viper.silicon.state.State.OldHeaps
-import viper.silicon.verifier.{Verifier, VerifierComponent}
-import viper.silicon.utils.freshSnap
-
-/* TODO: Consider changing the DefaultMethodVerificationUnitProvider into a SymbolicExecutionRule */
-
-trait MethodVerificationUnit extends VerificationUnit[ast.Method]
-
-trait DefaultMethodVerificationUnitProvider extends VerifierComponent { v: Verifier =>
-  def logger: Logger
-  def decider: Decider
-
-  object methodSupporter extends MethodVerificationUnit with StatefulComponent {
-    import executor._
-    import consumer._
-    import wellFormedness._
-
-    private var _units: Seq[ast.Method] = _
-
-    def analyze(program: ast.Program): Unit = {
-      _units = program.methods
-    }
-
-    def units = _units
-
-    def verify(sInit: State, method: ast.Method): Seq[VerificationResult] = {
-      logger.debug("\n\n" + "-" * 10 + " METHOD " + method.name + "-" * 10 + "\n")
-      decider.prover.comment("%s %s %s".format("-" * 10, method.name, "-" * 10))
-      SymbExLogger.openMemberScope(method, null, v.decider.pcs)
-      val pres = method.pres
-      val posts = method.posts
-
-      val body = method.bodyOrAssumeFalse.toCfg()
-        /* TODO: Might be worth special-casing on methods with empty bodies */
-
-      val postViolated = (offendingNode: ast.Exp) => PostconditionViolated(offendingNode, method)
-
-      val ins = method.formalArgs.map(_.localVar)
-      val outs = method.formalReturns.map(_.localVar)
-
-      val g = Store(   ins.map(x => (x, decider.fresh(x)))
-                    ++ outs.map(x => (x, decider.fresh(x)))
-                    ++ method.scopedDecls.collect { case l: ast.LocalVarDecl => l }.map(_.localVar).map(x => (x, decider.fresh(x))))
-
-      val s = sInit.copy(isImprecise = false,
-                         optimisticHeap = Heap(),
-                         g = g,
-                         h = Heap(),
-                         oldHeaps = OldHeaps(),
-                         methodCfg = body)
-
-
-      if (Verifier.config.printMethodCFGs()) {
-        viper.silicon.common.io.toFile(
-          body.toDot,
-          new java.io.File(s"${Verifier.config.tempDirectory()}/${method.name}.dot"))
-      }
-
-      val result =
-        /* Combined the well-formedness check and the execution of the body, which are two separate
-         * rules in Smans paper.
-         */
-         
-        executionFlowController.locally(s, v)((s1, v1) => {
-          wellformed(s1, freshSnap, pres, ContractNotWellformed(viper.silicon.utils.ast.BigAnd(pres)), v1)((s2, v2) => {
-            v2.decider.prover.saturate(Verifier.config.z3SaturationTimeouts.afterContract)
-            val s2a = s2.copy(oldHeaps = s2.oldHeaps + (Verifier.PRE_STATE_LABEL -> s2.h))
-            (  executionFlowController.locally(s2a, v2)((s3, v3) => {
-                  val s4 = s3.copy(isImprecise = false,
-                                   optimisticHeap = Heap(),
-                                   h = Heap())
-                  val impLog = new WellformednessCheckRecord(posts, s, v.decider.pcs)
-                  val sepIdentifier = SymbExLogger.currentLog().openScope(impLog)
-                  wellformed(s4, freshSnap, posts, ContractNotWellformed(viper.silicon.utils.ast.BigAnd(posts)), v3)((_, v4) => {
-                    SymbExLogger.currentLog().closeScope(sepIdentifier)
-                    Success()})})
-            && {
-               executionFlowController.locally(s2a, v2)((s3, v3) => {
-                  exec(s3, body, v3)((s4, v4) => {
-                    val sepIdentifier = SymbExLogger.currentLog().openScope(new EndRecord(s4, v4.decider.pcs))
-                    consumes(s4, posts, postViolated, v4)((_, _, _) => {
-                      SymbExLogger.currentLog().closeScope(sepIdentifier)
-                      // print final state here
-                      // put logger debug here
-                      v5.logger.debug(s"\nFINAL STATE OF METHOD ${method.name}")
-                      v5.logger.debug(v5.stateFormatter.format(s5, v5.decider.pcs))
-                      Success()
-<<<<<<< HEAD
-                    } ))}) }  )})})
-                    
-=======
-                    })
-                  }) }) }  )})})
-
->>>>>>> 5310e7f5
-      SymbExLogger.closeMemberScope()
-      Seq(result)
-    }
-
-    /* Lifetime */
-
-    def start() {}
-
-    def reset(): Unit = {
-      _units = Seq.empty
-    }
-
-    def stop() {}
-  }
-}
+// This Source Code Form is subject to the terms of the Mozilla Public
+// License, v. 2.0. If a copy of the MPL was not distributed with this
+// file, You can obtain one at http://mozilla.org/MPL/2.0/.
+//
+// Copyright (c) 2011-2019 ETH Zurich.
+
+package viper.silicon.supporters
+
+import com.typesafe.scalalogging.Logger
+import viper.silver.ast
+import viper.silver.components.StatefulComponent
+import viper.silver.verifier.errors._
+import viper.silicon.interfaces._
+import viper.silicon.decider.Decider
+import viper.silicon.logger.SymbExLogger
+import viper.silicon.logger.records.data.EndRecord
+import viper.silicon.logger.records.data.WellformednessCheckRecord
+import viper.silicon.rules.{consumer, executionFlowController, executor, wellFormedness}
+import viper.silicon.state.{Heap, State, Store}
+import viper.silicon.state.State.OldHeaps
+import viper.silicon.verifier.{Verifier, VerifierComponent}
+import viper.silicon.utils.freshSnap
+
+/* TODO: Consider changing the DefaultMethodVerificationUnitProvider into a SymbolicExecutionRule */
+
+trait MethodVerificationUnit extends VerificationUnit[ast.Method]
+
+trait DefaultMethodVerificationUnitProvider extends VerifierComponent { v: Verifier =>
+  def logger: Logger
+  def decider: Decider
+
+  object methodSupporter extends MethodVerificationUnit with StatefulComponent {
+    import executor._
+    import consumer._
+    import wellFormedness._
+
+    private var _units: Seq[ast.Method] = _
+
+    def analyze(program: ast.Program): Unit = {
+      _units = program.methods
+    }
+
+    def units = _units
+
+    def verify(sInit: State, method: ast.Method): Seq[VerificationResult] = {
+      logger.debug("\n\n" + "-" * 10 + " METHOD " + method.name + "-" * 10 + "\n")
+      decider.prover.comment("%s %s %s".format("-" * 10, method.name, "-" * 10))
+      SymbExLogger.openMemberScope(method, null, v.decider.pcs)
+      val pres = method.pres
+      val posts = method.posts
+
+      val body = method.bodyOrAssumeFalse.toCfg()
+        /* TODO: Might be worth special-casing on methods with empty bodies */
+
+      val postViolated = (offendingNode: ast.Exp) => PostconditionViolated(offendingNode, method)
+
+      val ins = method.formalArgs.map(_.localVar)
+      val outs = method.formalReturns.map(_.localVar)
+
+      val g = Store(   ins.map(x => (x, decider.fresh(x)))
+                    ++ outs.map(x => (x, decider.fresh(x)))
+                    ++ method.scopedDecls.collect { case l: ast.LocalVarDecl => l }.map(_.localVar).map(x => (x, decider.fresh(x))))
+
+      val s = sInit.copy(isImprecise = false,
+                         optimisticHeap = Heap(),
+                         g = g,
+                         h = Heap(),
+                         oldHeaps = OldHeaps(),
+                         methodCfg = body)
+
+
+      if (Verifier.config.printMethodCFGs()) {
+        viper.silicon.common.io.toFile(
+          body.toDot,
+          new java.io.File(s"${Verifier.config.tempDirectory()}/${method.name}.dot"))
+      }
+
+      val result =
+        /* Combined the well-formedness check and the execution of the body, which are two separate
+         * rules in Smans paper.
+         */
+         
+        executionFlowController.locally(s, v)((s1, v1) => {
+          wellformed(s1, freshSnap, pres, ContractNotWellformed(viper.silicon.utils.ast.BigAnd(pres)), v1)((s2, v2) => {
+            v2.decider.prover.saturate(Verifier.config.z3SaturationTimeouts.afterContract)
+            val s2a = s2.copy(oldHeaps = s2.oldHeaps + (Verifier.PRE_STATE_LABEL -> s2.h))
+            (  executionFlowController.locally(s2a, v2)((s3, v3) => {
+                  val s4 = s3.copy(isImprecise = false,
+                                   optimisticHeap = Heap(),
+                                   h = Heap())
+                  val impLog = new WellformednessCheckRecord(posts, s, v.decider.pcs)
+                  val sepIdentifier = SymbExLogger.currentLog().openScope(impLog)
+                  wellformed(s4, freshSnap, posts, ContractNotWellformed(viper.silicon.utils.ast.BigAnd(posts)), v3)((_, v4) => {
+                    SymbExLogger.currentLog().closeScope(sepIdentifier)
+                    Success()})})
+            && {
+               executionFlowController.locally(s2a, v2)((s3, v3) => {
+                  exec(s3, body, v3)((s4, v4) => {
+                    val sepIdentifier = SymbExLogger.currentLog().openScope(new EndRecord(s4, v4.decider.pcs))
+                    consumes(s4, posts, postViolated, v4)((_, _, _) => {
+                      SymbExLogger.currentLog().closeScope(sepIdentifier)
+                      // print final state here
+                      // put logger debug here
+                      v5.logger.debug(s"\nFINAL STATE OF METHOD ${method.name}")
+                      v5.logger.debug(v5.stateFormatter.format(s5, v5.decider.pcs))
+                      Success()
+                    })
+                  }) }) }  )})})
+
+      SymbExLogger.closeMemberScope()
+      Seq(result)
+    }
+
+    /* Lifetime */
+
+    def start() {}
+
+    def reset(): Unit = {
+      _units = Seq.empty
+    }
+
+    def stop() {}
+  }
+}