--- conflicted
+++ resolved
@@ -98,7 +98,6 @@
     })
   }
 
-<<<<<<< HEAD
   def mkSnap(φ: ast.Expression): Term = {
     def mkSnapFromPair(φ1: ast.Expression, φ2: ast.Expression) = {
       if (φ1.isPure && !φ2.isPure) mkSnap(φ2)
@@ -128,10 +127,7 @@
     }
   }
 
-	private def internalProduce(σ: S,
-=======
   private def internalProduce(σ: S,
->>>>>>> 0fcdceff
                               sf: Sort => Term,
                               p: P,
                               φ: ast.Expression,
