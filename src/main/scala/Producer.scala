package semper
package silicon

import com.weiglewilczek.slf4s.Logging
import scala.collection.immutable.Stack
import sil.verifier.PartialVerificationError
<<<<<<< HEAD
import sil.ast.utility.Permissions.isConditional
import interfaces.state.{Store, Heap, PathConditions, State, StateFactory, StateFormatter, HeapMerger}
import interfaces.{Success, Producer, Consumer, Evaluator, VerificationResult}
=======
import interfaces.state.{Store, Heap, PathConditions, State, StateFactory, StateFormatter}
import interfaces.{Producer, Consumer, Evaluator, VerificationResult}
>>>>>>> 5ce2fce9
import interfaces.decider.Decider
import interfaces.reporting.TraceView
import state.terms._
import state.{DirectFieldChunk, DirectPredicateChunk, SymbolConvert, DirectChunk}
import reporting.{DefaultContext, Producing, ImplBranching, IfBranching, Bookkeeper}
import supporters.MagicWandSupporter
import heap.QuantifiedChunkHelper

trait DefaultProducer[ST <: Store[ST],
                      H <: Heap[H],
                      PC <: PathConditions[PC],
                      S <: State[ST, H, S],
                      TV <: TraceView[TV, ST, H, S]]
    extends Producer[DefaultFractionalPermissions, ST, H, S, DefaultContext[ST, H, S], TV]
<<<<<<< HEAD
       with HasLocalState {

      this: Logging with Evaluator[DefaultFractionalPermissions, ST, H, S, DefaultContext[ST, H, S], TV]
=======
        with HasLocalState
    { this: Logging with Evaluator[DefaultFractionalPermissions, ST, H, S, DefaultContext[ST, H, S], TV]
>>>>>>> 5ce2fce9
                    with Consumer[DefaultFractionalPermissions, DirectChunk, ST, H, S, DefaultContext[ST, H, S], TV]
                    with Brancher[ST, H, S, DefaultContext[ST, H, S], TV] =>

  private type C = DefaultContext[ST, H, S]
  private type P = DefaultFractionalPermissions

  protected val decider: Decider[P, ST, H, PC, S, C, TV]
  import decider.{fresh, assume}

  protected val stateFactory: StateFactory[ST, H, S]
  import stateFactory._

  protected val symbolConverter: SymbolConvert
  import symbolConverter.toSort

<<<<<<< HEAD
  protected val magicWandSupporter: MagicWandSupporter[ST, H, PC, S, C]
=======
  protected val quantifiedChunkHelper: QuantifiedChunkHelper[ST, H, PC, S, C, TV]
>>>>>>> 5ce2fce9
  protected val stateFormatter: StateFormatter[ST, H, S, String]
  protected val bookkeeper: Bookkeeper
  protected val config: Config

  private var snapshotCacheFrames: Stack[Map[Term, (Term, Term)]] = Stack()
  private var snapshotCache: Map[Term, (Term, Term)] = Map()

  def produce(σ: S,
              sf: Sort => Term,
              p: P,
              φ: ast.Expression,
              pve: PartialVerificationError,
              c: C,
              tv: TV)
             (Q: (S, C) => VerificationResult)
             : VerificationResult =

    produce2(σ, sf, p, φ, pve, c, tv)((h, c1) =>
      Q(σ \ h, c1))

  def produces(σ: S,
               sf: Sort => Term,
               p: P,
               φs: Seq[ast.Expression],
               pvef: ast.Expression => PartialVerificationError,
               c: C,
               tv: TV)
              (Q: (S, C) => VerificationResult)
              : VerificationResult =

    if (φs.isEmpty)
      Q(σ, c)
    else
      produce(σ, sf, p, φs.head, pvef(φs.head), c, tv)((σ1, c1) =>
        produces(σ1, sf, p, φs.tail, pvef, c1, tv)(Q))

  private def produce2(σ: S,
                       sf: Sort => Term,
                       p: P,
                       φ: ast.Expression,
                       pve: PartialVerificationError,
                       c: C,
                       tv: TV)
                      (Q: (H, C) => VerificationResult)
                      : VerificationResult = {

    val tv1 = tv.stepInto(c, Producing[ST, H, S](σ, p, φ))

    internalProduce(σ, sf, p, φ, pve, c, tv1)((h, c1) => {
      tv1.currentStep.σPost = σ \ h
      Q(h, c1)
    })
  }

  private def internalProduce(σ: S,
                              sf: Sort => Term,
                              p: P,
                              φ: ast.Expression,
                              pve: PartialVerificationError,
                              c: C,
                              tv: TV)
                             (Q: (H, C) => VerificationResult)
                             : VerificationResult = {

    if (!φ.isInstanceOf[ast.And]) {
      logger.debug(s"\nPRODUCE ${φ.pos}: $φ")
      logger.debug(stateFormatter.format(σ))
    }

    val produced = φ match {
      case ast.InhaleExhaleExp(a0, _) =>
        produce2(σ, sf, p, a0, pve, c, tv)(Q)

      case ast.And(a0, a1) if !φ.isPure =>
        val s0 = mkSnap(a0)
        val s1 = mkSnap(a1)
        val tSnapEq = Eq(sf(sorts.Snap), Combine(s0, s1))

        val sf0 = (sort: Sort) => s0.convert(sort)
        val sf1 = (sort: Sort) => s1.convert(sort)

        assume(tSnapEq)
        produce2(σ, sf0, p, a0, pve, c, tv)((h1, c1) =>
          produce2(σ \ h1, sf1, p, a1, pve, c1, tv)((h2, c2) =>
            Q(h2, c2)))

      case ast.Implies(e0, a0) if !φ.isPure =>
        eval(σ, e0, pve, c, tv)((t0, c1) =>
          branch(σ, t0, c1, tv, ImplBranching[ST, H, S](e0, t0),
            (c2: C, tv1: TV) => produce2(σ, sf, p, a0, pve, c2, tv1)(Q),
            (c2: C, tv1: TV) => Q(σ.h, c2)))

      case ast.Ite(e0, a1, a2) if !φ.isPure =>
        eval(σ, e0, pve, c, tv)((t0, c1) =>
          branch(σ, t0, c1, tv, IfBranching[ST, H, S](e0, t0),
            (c2: C, tv1: TV) => produce2(σ, sf, p, a1, pve, c2, tv1)(Q),
            (c2: C, tv1: TV) => produce2(σ, sf, p, a2, pve, c2, tv1)(Q)))

      /* Produce a field access if the heap is quantified for that field */
      case ast.FieldAccessPredicate(ast.FieldAccess(eRcvr, field), gain) if quantifiedChunkHelper.isQuantifiedFor(σ.h, field.name) =>
        eval(σ, eRcvr, pve, c, tv)((tRcvr, c1) => {
          assume(tRcvr !== Null())
          evalp(σ, gain, pve, c1, tv)((pGain, c2) => {
            val s = sf(toSort(field.typ))
            val pNettoGain = pGain * p
            val ch = quantifiedChunkHelper.transformElement(tRcvr, field.name, s, pNettoGain)
<<<<<<< HEAD
            if (!isConditional(gain)) assume(NoPerm() < pGain)
            Q(σ.h + ch, c2)})})

      case ast.FieldAccessPredicate(ast.FieldAccess(eRcvr, field), gain) =>
        eval(σ, eRcvr, pve, c, tv)((tRcvr, c1) =>
          /* Assuming receiver non-null might contradict current path conditions
           * and we would like to detect that as early as possible.
           * We could try to assert false after the assumption, but it seems likely
           * that 'tRcvr === Null()' syntactically occurs in the path conditions if
           * it is true. Hence, we assert it here, which (should) syntactically look
           * for the term before calling Z3.
           */
          if (decider.assert(tRcvr === Null())) /* TODO: Benchmark performance impact */
            Success[C, ST, H, S](c1)
          else {
            assume(tRcvr !== Null())
            evalp(σ, gain, pve, c1, tv)((pGain, c2) => {
              val s = sf(toSort(field.typ))
              val pNettoGain = pGain * p
              val ch = DirectFieldChunk(tRcvr, field.name, s, pNettoGain)
              if (!isConditional(gain)) assume(NoPerm() < pGain)
              val (mh, mts) = merge(σ.h, H(ch :: Nil))
              assume(mts)
              Q(mh, c2)})})
=======
            assume(NoPerm() < pGain)
            Q(σ.h + ch, c2)})})

      case ast.FieldAccessPredicate(ast.FieldAccess(eRcvr, field), gain) =>
        eval(σ, eRcvr, pve, c, tv)((tRcvr, c1) => {
          assume(tRcvr !== Null())
          evalp(σ, gain, pve, c1, tv)((pGain, c2) => {
            val s = sf(toSort(field.typ))
            val pNettoGain = pGain * p
            val ch = DirectFieldChunk(tRcvr, field.name, s, pNettoGain)
            assume(NoPerm() < pGain)
            Q(σ.h + ch, c2)})})
>>>>>>> 5ce2fce9

      case ast.PredicateAccessPredicate(ast.PredicateAccess(eArgs, predicate), gain) =>
        evals(σ, eArgs, pve, c, tv)((tArgs, c1) =>
          evalp(σ, gain, pve, c1, tv)((pGain, c2) => {
            val s = sf(getOptimalSnapshotSort(predicate.body)._1)
            val pNettoGain = pGain * p
            val ch = DirectPredicateChunk(predicate.name, tArgs, s, pNettoGain)
            assume(NoPerm() < pGain)
            Q(σ.h + ch, c2)}))

      case wand: ast.MagicWand =>
        val ch = magicWandSupporter.createChunk(σ.γ, σ.h, wand)
        Q(σ.h + ch, c)

      /* Quantified field access predicate */
      case fa@ ast.Forall(vars, triggers, ast.Implies(cond, ast.FieldAccessPredicate(ast.FieldAccess(eRcvr, f), gain))) =>
        decider.prover.logComment("Producing set access predicate " + fa)

<<<<<<< HEAD
        val tVars = vars map (v => fresh(v.name, toSort(v.typ)))
        val γVars = Γ((vars map (v => ast.LocalVariable(v.name)(v.typ))) zip tVars)

        eval(σ \+ γVars, cond, pve, c, tv)((tCond, c1) =>
          eval(σ \+ γVars, eRcvr, pve, c1, tv)((tRcvr, c2) => {
            decider.prover.logComment("End produce set access predicate " + fa)
            evalp(σ \+ γVars, gain, pve, c2, tv)((pGain, c3) => {
              // TODO https://bitbucket.org/semperproject/silicon/issue/59/create-sortwrappers-for-functions
              val s = /* sf(sorts.Arrow(sorts.Ref, toSort(f.typ))) */ decider.fresh(sorts.Arrow(sorts.Ref, toSort(f.typ)))
              val app = DomainFApp(Function(s.id, sorts.Arrow(sorts.Ref, toSort(f.typ))), List(*()))
              val ch = quantifiedChunkHelper.transform(tRcvr, f, app, pGain * p, tCond)
              val v = Var("nonnull", sorts.Ref)
              val h = if(quantifiedChunkHelper.isQuantifiedFor(σ.h,f.name)) σ.h else quantifiedChunkHelper.quantifyChunksForField(σ.h, f.name)
              decider.assume(Quantification(Forall, List(v), Implies(Less(NoPerm(), ch.perm.replace(*(), v)), v !== Null()), List(Trigger(List(NullTrigger(v))))))
              Q(h+ch, c3)})}))
=======
          val tVars = vars map (v => fresh(v.name, toSort(v.typ)))
          val γVars = Γ(((vars map (v => LocalVar(v.name)(v.typ))) zip tVars).asInstanceOf[Iterable[(ast.Variable, Term)]] /* won't let me do it without a cast */)

          eval(σ \+ γVars, cond, pve, c, tv)((tCond, c1) =>
            eval(σ \+ γVars, eRcvr, pve, c1, tv)((tRcvr, c2) => {
              decider.prover.logComment("End produce set access predicate " + fa)
              evalp(σ \+ γVars, gain, pve, c2, tv)((pGain, c3) => {
                /* TODO: This is just a temporary work-around to cope with problems related to quantified permissions. */
                val ch = quantifiedChunkHelper.transform(tRcvr, f, sf(toSort(f.typ)), pGain * p, tCond)
                val v = Var("nonnull", sorts.Ref)
                val auxQuant =
                  Quantification(
                    Forall,
                    List(v),
                    Implies(
                      Less(NoPerm(), ch.perm.replace(*(), v)),
                      v !== Null()),
                    List(Trigger(List(NullTrigger(v)))))
                decider.assume(auxQuant)
                val h =
                  if(quantifiedChunkHelper.isQuantifiedFor(σ.h,f.name)) σ.h
                  else quantifiedChunkHelper.quantifyChunksForField(σ.h, f.name)
                Q(h + ch, c3)})}))
>>>>>>> 5ce2fce9

      /* Any regular expressions, i.e. boolean and arithmetic. */
      case _ =>
        eval(σ, φ, pve, c, tv)((t, c1) => {
          assume(t)
          Q(σ.h, c1)})
    }

    produced
  }

  private def getOptimalSnapshotSort(φ: ast.Expression): (Sort, Boolean) = φ match {
    case _ if φ.isPure =>
      (sorts.Snap, true)

    case ast.AccessPredicate(locacc, _) => locacc match {
      case fa: ast.FieldAccess => (toSort(fa.field.typ), false)
      case pa: ast.PredicateAccess => getOptimalSnapshotSort(pa.predicate.body)
      /* TODO: Most likely won't terminate for a predicate that only contains
       *       itself in its body, e.g., predicate P(x) {P(x)}.
       */
    }

    case ast.Implies(e0, φ1) =>
      /* φ1 must be impure, otherwise the first case would have applied. */
      getOptimalSnapshotSort(φ1)

    case ast.And(φ1, φ2) =>
      /* At least one of φ1, φ2 must be impure, otherwise ... */
      getOptimalSnapshotSortFromPair(φ1, φ2, () => (sorts.Snap, false))

    case ast.Ite(_, φ1, φ2) =>
      /* At least one of φ1, φ2 must be impure, otherwise ... */

      def findCommonSort() = {
        val (s1, isPure1) = getOptimalSnapshotSort(φ1)
        val (s2, isPure2) = getOptimalSnapshotSort(φ2)
        val s = if (s1 == s2) s1 else sorts.Snap
        val isPure = isPure1 && isPure2
        (s, isPure)
      }

      getOptimalSnapshotSortFromPair(φ1, φ2, findCommonSort)

    case ast.Forall(_, _, ast.Implies(_, ast.FieldAccessPredicate(ast.FieldAccess(_, f), _))) =>
      /* TODO: This is just a temporary work-around to cope with problems related to quantified permissions. */
      (toSort(f.typ), false)

    case _ =>
      (sorts.Snap, false)
  }

  private def getOptimalSnapshotSortFromPair(φ1: ast.Expression,
                                             φ2: ast.Expression,
                                             fIfBothPure: () => (Sort, Boolean))
                                            : (Sort, Boolean) = {

    if (φ1.isPure && !φ2.isPure) getOptimalSnapshotSort(φ2)
    else if (!φ1.isPure && φ2.isPure) getOptimalSnapshotSort(φ1)
    else fIfBothPure()
  }

  private def mkSnap(φ: ast.Expression): Term = getOptimalSnapshotSort(φ) match {
    case (sorts.Snap, true) => Unit
    case (sort, _) => fresh(sort)
  }

  override def pushLocalState() {
    snapshotCacheFrames = snapshotCacheFrames.push(snapshotCache)
    super.pushLocalState()
  }

  override def popLocalState() {
    snapshotCache = snapshotCacheFrames.top
    snapshotCacheFrames = snapshotCacheFrames.pop
    super.popLocalState()
  }
}<|MERGE_RESOLUTION|>--- conflicted
+++ resolved
@@ -4,14 +4,8 @@
 import com.weiglewilczek.slf4s.Logging
 import scala.collection.immutable.Stack
 import sil.verifier.PartialVerificationError
-<<<<<<< HEAD
-import sil.ast.utility.Permissions.isConditional
-import interfaces.state.{Store, Heap, PathConditions, State, StateFactory, StateFormatter, HeapMerger}
+import interfaces.state.{Store, Heap, PathConditions, State, StateFactory, StateFormatter}
 import interfaces.{Success, Producer, Consumer, Evaluator, VerificationResult}
-=======
-import interfaces.state.{Store, Heap, PathConditions, State, StateFactory, StateFormatter}
-import interfaces.{Producer, Consumer, Evaluator, VerificationResult}
->>>>>>> 5ce2fce9
 import interfaces.decider.Decider
 import interfaces.reporting.TraceView
 import state.terms._
@@ -26,14 +20,8 @@
                       S <: State[ST, H, S],
                       TV <: TraceView[TV, ST, H, S]]
     extends Producer[DefaultFractionalPermissions, ST, H, S, DefaultContext[ST, H, S], TV]
-<<<<<<< HEAD
-       with HasLocalState {
-
-      this: Logging with Evaluator[DefaultFractionalPermissions, ST, H, S, DefaultContext[ST, H, S], TV]
-=======
         with HasLocalState
     { this: Logging with Evaluator[DefaultFractionalPermissions, ST, H, S, DefaultContext[ST, H, S], TV]
->>>>>>> 5ce2fce9
                     with Consumer[DefaultFractionalPermissions, DirectChunk, ST, H, S, DefaultContext[ST, H, S], TV]
                     with Brancher[ST, H, S, DefaultContext[ST, H, S], TV] =>
 
@@ -49,11 +37,8 @@
   protected val symbolConverter: SymbolConvert
   import symbolConverter.toSort
 
-<<<<<<< HEAD
+  protected val quantifiedChunkHelper: QuantifiedChunkHelper[ST, H, PC, S, C, TV]
   protected val magicWandSupporter: MagicWandSupporter[ST, H, PC, S, C]
-=======
-  protected val quantifiedChunkHelper: QuantifiedChunkHelper[ST, H, PC, S, C, TV]
->>>>>>> 5ce2fce9
   protected val stateFormatter: StateFormatter[ST, H, S, String]
   protected val bookkeeper: Bookkeeper
   protected val config: Config
@@ -160,8 +145,7 @@
             val s = sf(toSort(field.typ))
             val pNettoGain = pGain * p
             val ch = quantifiedChunkHelper.transformElement(tRcvr, field.name, s, pNettoGain)
-<<<<<<< HEAD
-            if (!isConditional(gain)) assume(NoPerm() < pGain)
+            assume(NoPerm() < pGain)
             Q(σ.h + ch, c2)})})
 
       case ast.FieldAccessPredicate(ast.FieldAccess(eRcvr, field), gain) =>
@@ -181,24 +165,8 @@
               val s = sf(toSort(field.typ))
               val pNettoGain = pGain * p
               val ch = DirectFieldChunk(tRcvr, field.name, s, pNettoGain)
-              if (!isConditional(gain)) assume(NoPerm() < pGain)
-              val (mh, mts) = merge(σ.h, H(ch :: Nil))
-              assume(mts)
-              Q(mh, c2)})})
-=======
-            assume(NoPerm() < pGain)
-            Q(σ.h + ch, c2)})})
-
-      case ast.FieldAccessPredicate(ast.FieldAccess(eRcvr, field), gain) =>
-        eval(σ, eRcvr, pve, c, tv)((tRcvr, c1) => {
-          assume(tRcvr !== Null())
-          evalp(σ, gain, pve, c1, tv)((pGain, c2) => {
-            val s = sf(toSort(field.typ))
-            val pNettoGain = pGain * p
-            val ch = DirectFieldChunk(tRcvr, field.name, s, pNettoGain)
-            assume(NoPerm() < pGain)
-            Q(σ.h + ch, c2)})})
->>>>>>> 5ce2fce9
+              assume(NoPerm() < pGain)
+              Q(σ.h + ch, c2)})})
 
       case ast.PredicateAccessPredicate(ast.PredicateAccess(eArgs, predicate), gain) =>
         evals(σ, eArgs, pve, c, tv)((tArgs, c1) =>
@@ -217,7 +185,6 @@
       case fa@ ast.Forall(vars, triggers, ast.Implies(cond, ast.FieldAccessPredicate(ast.FieldAccess(eRcvr, f), gain))) =>
         decider.prover.logComment("Producing set access predicate " + fa)
 
-<<<<<<< HEAD
         val tVars = vars map (v => fresh(v.name, toSort(v.typ)))
         val γVars = Γ((vars map (v => ast.LocalVariable(v.name)(v.typ))) zip tVars)
 
@@ -225,25 +192,9 @@
           eval(σ \+ γVars, eRcvr, pve, c1, tv)((tRcvr, c2) => {
             decider.prover.logComment("End produce set access predicate " + fa)
             evalp(σ \+ γVars, gain, pve, c2, tv)((pGain, c3) => {
-              // TODO https://bitbucket.org/semperproject/silicon/issue/59/create-sortwrappers-for-functions
-              val s = /* sf(sorts.Arrow(sorts.Ref, toSort(f.typ))) */ decider.fresh(sorts.Arrow(sorts.Ref, toSort(f.typ)))
-              val app = DomainFApp(Function(s.id, sorts.Arrow(sorts.Ref, toSort(f.typ))), List(*()))
-              val ch = quantifiedChunkHelper.transform(tRcvr, f, app, pGain * p, tCond)
+              /* TODO: This is just a temporary work-around to cope with problems related to quantified permissions. */
+              val ch = quantifiedChunkHelper.transform(tRcvr, f, sf(toSort(f.typ)), pGain * p, tCond)
               val v = Var("nonnull", sorts.Ref)
-              val h = if(quantifiedChunkHelper.isQuantifiedFor(σ.h,f.name)) σ.h else quantifiedChunkHelper.quantifyChunksForField(σ.h, f.name)
-              decider.assume(Quantification(Forall, List(v), Implies(Less(NoPerm(), ch.perm.replace(*(), v)), v !== Null()), List(Trigger(List(NullTrigger(v))))))
-              Q(h+ch, c3)})}))
-=======
-          val tVars = vars map (v => fresh(v.name, toSort(v.typ)))
-          val γVars = Γ(((vars map (v => LocalVar(v.name)(v.typ))) zip tVars).asInstanceOf[Iterable[(ast.Variable, Term)]] /* won't let me do it without a cast */)
-
-          eval(σ \+ γVars, cond, pve, c, tv)((tCond, c1) =>
-            eval(σ \+ γVars, eRcvr, pve, c1, tv)((tRcvr, c2) => {
-              decider.prover.logComment("End produce set access predicate " + fa)
-              evalp(σ \+ γVars, gain, pve, c2, tv)((pGain, c3) => {
-                /* TODO: This is just a temporary work-around to cope with problems related to quantified permissions. */
-                val ch = quantifiedChunkHelper.transform(tRcvr, f, sf(toSort(f.typ)), pGain * p, tCond)
-                val v = Var("nonnull", sorts.Ref)
                 val auxQuant =
                   Quantification(
                     Forall,
@@ -257,7 +208,6 @@
                   if(quantifiedChunkHelper.isQuantifiedFor(σ.h,f.name)) σ.h
                   else quantifiedChunkHelper.quantifyChunksForField(σ.h, f.name)
                 Q(h + ch, c3)})}))
->>>>>>> 5ce2fce9
 
       /* Any regular expressions, i.e. boolean and arithmetic. */
       case _ =>
