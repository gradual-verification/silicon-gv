/*
 * This Source Code Form is subject to the terms of the Mozilla Public
 * License, v. 2.0. If a copy of the MPL was not distributed with this
 * file, You can obtain one at http://mozilla.org/MPL/2.0/.
 */

package viper
package silicon

import com.weiglewilczek.slf4s.Logging
import silver.ast
import silver.verifier.PartialVerificationError
<<<<<<< HEAD
import interfaces.state.{HeapCompressor, Chunk, StateFactory, Store, Heap, PathConditions, State, StateFormatter}
=======
import interfaces.state.{Store, Heap, PathConditions, State, StateFormatter}
>>>>>>> 9330e501
import interfaces.{Failure, Producer, Consumer, Evaluator, VerificationResult}
import interfaces.decider.Decider
import reporting.Bookkeeper
import state.{DefaultContext, DirectFieldChunk, DirectPredicateChunk, SymbolConvert, DirectChunk}
import state.terms._
<<<<<<< HEAD
import heap.QuantifiedChunkHelper
=======
import supporters.{LetHandler, Brancher, ChunkSupporter}
>>>>>>> 9330e501

trait DefaultProducer[ST <: Store[ST],
                      H <: Heap[H],
                      PC <: PathConditions[PC],
                      S <: State[ST, H, S]]
    extends Producer[ST, H, S, DefaultContext]
    { this: Logging with Evaluator[ST, H, S, DefaultContext]
                    with Consumer[DirectChunk, ST, H, S, DefaultContext]
                    with Brancher[ST, H, S, DefaultContext]
                    with ChunkSupporter[ST, H, PC, S]
                    with LetHandler[ST, H, S, DefaultContext] =>

  private type C = DefaultContext

  protected val decider: Decider[ST, H, PC, S, C]
  import decider.{fresh, assume}

<<<<<<< HEAD
  protected val heapCompressor: HeapCompressor[ST, H, S]

  protected val stateFactory: StateFactory[ST, H, S]
  import stateFactory._

=======
>>>>>>> 9330e501
  protected val symbolConverter: SymbolConvert
  import symbolConverter.toSort

  protected val quantifiedChunkHelper: QuantifiedChunkHelper[ST, H, PC, S]
  protected val stateFormatter: StateFormatter[ST, H, S, String]
  protected val bookkeeper: Bookkeeper
  protected val config: Config

  def produce(σ: S,
              sf: Sort => Term,
              p: Term,
              φ: ast.Exp,
              pve: PartialVerificationError,
              c: C)
             (Q: (S, C) => VerificationResult)
             : VerificationResult =

    produce2(σ, sf, p, φ.whenInhaling, pve, c)((h, c1) =>
      Q(σ \ h, c1))

  def produces(σ: S,
               sf: Sort => Term,
               p: Term,
               φs: Seq[ast.Exp],
               pvef: ast.Exp => PartialVerificationError,
               c: C)
              (Q: (S, C) => VerificationResult)
              : VerificationResult = {

    /* TODO: produces(φs) allows more fine-grained error reporting when compared
     *       to produce(BigAnd(φs)) because with produces, each φ in φs can be
     *       produced with its own PartialVerificationError.
     *       The two differ in behaviour, though, because producing a list of,
     *       e.g., preconditions, with produce results in more explicit
     *       conjunctions, and thus in more combine-terms.
     *       It is therefore necessary to duplicate the code from producing
     *       conjunctions (ast.And) that records snapshots in order to ensure
     *       that both produce and produces create the same location-to-snapshot
     *       mappings.
     *       It would obviously be better if we could avoid the code duplication
     *       while preserving the ability of generating more fine-grained errors.
     */

    if (φs.isEmpty)
      Q(σ, c)
    else {
      val φ = φs.head.whenInhaling

      if (φs.tail.isEmpty)
        produce(σ, sf, p, φ, pvef(φ), c)(Q)
      else {
        val (c1, rootSnap) = c.snapshotRecorder match {
          case Some(sr) =>
            val rootSnap = sr.currentSnap
            (c.copy(snapshotRecorder = Some(sr.copy(currentSnap = First(sr.currentSnap)))), rootSnap)
          case _ =>
            (c, null)}

        produce(σ, sf, p, φ, pvef(φ), c1)((σ1, c2) => {
          val c3 = c2.snapshotRecorder match {
            case Some(sr) => c2.copy(snapshotRecorder = Some(sr.copy(currentSnap = Second(rootSnap))))
            case _ => c2}
          produces(σ1, sf, p, φs.tail, pvef, c3)(Q)})
      }
    }
  }

  private def produce2(σ: S,
                       sf: Sort => Term,
                       p: Term,
                       φ: ast.Exp,
                       pve: PartialVerificationError,
                       c: C)
                      (Q: (H, C) => VerificationResult)
                      : VerificationResult = {

    if (!φ.isInstanceOf[ast.And]) {
      logger.debug(s"\nPRODUCE ${φ.pos}: $φ")
      logger.debug(stateFormatter.format(σ))
    }

    val produced = φ match {
      case ast.And(a0, a1) if !φ.isPure =>
        val s = sf(sorts.Snap)
        val s0 = mkSnap(a0, c.program)
        val s1 = mkSnap(a1, c.program)

        assume(s === Combine(s0, s1))

        val sf0 = (sort: Sort) => s0.convert(sort)
        val sf1 = (sort: Sort) => s1.convert(sort)

        val (c1, rootSnap) = c.snapshotRecorder match {
          case Some(sr) =>
            val rootSnap = sr.currentSnap
            (c.copy(snapshotRecorder = Some(sr.copy(currentSnap = First(sr.currentSnap)))), rootSnap)
          case _ =>
            (c, null)}

        produce2(σ, sf0, p, a0, pve, c1)((h1, c2) => {
          val c3 = c2.snapshotRecorder match {
            case Some(sr) => c2.copy(snapshotRecorder = Some(sr.copy(currentSnap = Second(rootSnap))))
            case _ => c2}
          produce2(σ \ h1, sf1, p, a1, pve, c3)((h2, c4) =>
            Q(h2, c4))})

      case ast.Implies(e0, a0) if !φ.isPure =>
        eval(σ, e0, pve, c)((t0, c1) =>
          branch(σ, t0, c1,
            (c2: C) => produce2(σ, sf, p, a0, pve, c2)(Q),
            (c2: C) => Q(σ.h, c2)))

      case ast.CondExp(e0, a1, a2) if !φ.isPure =>
        eval(σ, e0, pve, c)((t0, c1) =>
          branch(σ, t0, c1,
            (c2: C) => produce2(σ, sf, p, a1, pve, c2)(Q),
            (c2: C) => produce2(σ, sf, p, a2, pve, c2)(Q)))

      case let: ast.Let if !let.isPure =>
        handle[ast.Exp](σ, let, pve, c)((γ1, body, c1) =>
          produce2(σ \+ γ1, sf, p, body, pve, c1)(Q))

      case acc @ ast.FieldAccessPredicate(ast.FieldAccess(eRcvr, field), gain) =>
        def addNewChunk(h: H, rcvr: Term, s: Term, p: Term): (H, Option[Chunk], Chunk) =
          if (quantifiedChunkHelper.isQuantifiedFor(σ.h, field.name)) {
            val (s1, fvfDef) = quantifiedChunkHelper.createFieldValueFunction(field, rcvr, s)
            assume(fvfDef)
            val ch = quantifiedChunkHelper.createSingletonQuantifiedChunk(rcvr, field.name, s1, p)
            (h + ch, None, ch)
          } else {
            val ch = DirectFieldChunk(rcvr, field.name, s, p)
            val (h1, matchedChunk) = heapCompressor.merge(σ, h, ch)
            (h1, matchedChunk, ch)
          }

        eval(σ, eRcvr, pve, c)((tRcvr, c1) => {
          assume(tRcvr !== Null())
          eval(σ, gain, pve, c1)((pGain, c2) => {
            val s = sf(toSort(field.typ))
            val pNettoGain = PermTimes(pGain, p)
<<<<<<< HEAD
            val (h1, matchedChunk, ch) = addNewChunk(σ.h, tRcvr, s, pNettoGain)
            val c3 = c2.snapshotRecorder match {
              case Some(sr) =>
                val sr1 = sr.copy(chunkToSnap = sr.chunkToSnap + (matchedChunk.getOrElse(ch).id -> sr.currentSnap))
                c2.copy(snapshotRecorder = Some(sr1))
              case _ => c2}
=======
            val ch = DirectFieldChunk(tRcvr, field.name, s, pNettoGain)
            val (h1, c3) = chunkSupporter.produce(σ, σ.h, ch, c2)
>>>>>>> 9330e501
            Q(h1, c3)})})

      case acc @ ast.PredicateAccessPredicate(ast.PredicateAccess(eArgs, predicateName), gain) =>
        val predicate = c.program.findPredicate(predicateName)
        evals(σ, eArgs, pve, c)((tArgs, c1) =>
          eval(σ, gain, pve, c1)((pGain, c2) => {
            val s = sf(getOptimalSnapshotSort(predicate.body, c.program)._1)
            val pNettoGain = PermTimes(pGain, p)
            val ch = DirectPredicateChunk(predicate.name, tArgs, s, pNettoGain)
            val (h1, c3) = chunkSupporter.produce(σ, σ.h, ch, c2)
            Q(h1, c3)}))

<<<<<<< HEAD
      case QuantifiedChunkHelper.ForallRef(qvar, cond, rcvr, field, gain, _, _) =>
        val tQVar = decider.fresh(qvar.name, toSort(qvar.typ))
        val γQVar = Γ(ast.LocalVariable(qvar.name)(qvar.typ), tQVar)
        val σQVar = σ \+ γQVar
        val πPre = decider.π
        val c0 = c.copy(quantifiedVariables = tQVar +: c.quantifiedVariables,
                        recordPossibleTriggers = true,
                        possibleTriggers = Map())
        decider.locally[(Set[Term], Term, Term, Term, C, Map[ast.Expression, Term])](QB =>
          eval(σQVar, cond, pve, c0)((tCond, c1) => {
            assume(tCond)
            eval(σQVar, rcvr, pve, c1)((tRcvr, c2) =>
              eval(σQVar, gain, pve, c2)((pGain, c3) => {
                val πDelta = decider.π -- πPre - tCond /* Removing tCond is crucial since it is not an auxiliary term */
                val πAux = state.utils.extractAuxiliaryTerms(πDelta, Forall, tQVar :: Nil)
                val c4 = c3.copy(quantifiedVariables = c.quantifiedVariables,
                                 recordPossibleTriggers = c.recordPossibleTriggers,
                                 possibleTriggers = c.possibleTriggers)
                QB(πAux, tCond, tRcvr, pGain, c4, c2.possibleTriggers)}))})
        ){case (πAux, tCond, tRcvr, pGain, c1, possibleTriggersInCondAndRcvr) =>
          assume(πAux)
          val snap = sf(sorts.FieldValueFunction(toSort(field.typ)))
          val hints = quantifiedChunkHelper.extractHints(Some(tQVar), Some(tCond), tRcvr)
          val ch = quantifiedChunkHelper.createQuantifiedChunk(tQVar, tRcvr, field, snap, PermTimes(pGain, p), tCond)
          val ch1 = ch.copy(aux = ch.aux.copy(hints = hints))
//          assume(Domain(field.name, snap) === tSet)
          val tDomainQuant = quantifiedChunkHelper.domainDefinitionAxiom(field, tQVar, tCond, tRcvr, snap)
//            Forall(tQVar,
//                   Iff(SetIn(tRcvr, Domain(field.name, snap)),
//                       tCond),
//                   Trigger(Lookup(field.name, snap, tRcvr)))
          val tNonNullQuant = quantifiedChunkHelper.receiverNonNullAxiom(tQVar, tCond, tRcvr, PermTimes(pGain, p))
          val tInjectivity = quantifiedChunkHelper.injectivityAxiom(tQVar, tCond, tRcvr)
          assume(Set[Term](PermLess(NoPerm(), pGain), tDomainQuant, tNonNullQuant, tInjectivity))
          val (h, ts) =
            if(quantifiedChunkHelper.isQuantifiedFor(σ.h, field.name)) (σ.h, Set.empty[Term])
            else quantifiedChunkHelper.quantifyChunksForField(σ.h, field)
          assume(ts)
          Q(h + ch1, c1)}

      case _: ast.InhaleExhale =>
        Failure[ST, H, S](ast.Consistency.createUnexpectedInhaleExhaleExpressionError(φ))
=======
      case _: ast.InhaleExhaleExp =>
        Failure[ST, H, S](utils.consistency.createUnexpectedInhaleExhaleExpressionError(φ))
>>>>>>> 9330e501

      /* Any regular expressions, i.e. boolean and arithmetic. */
      case _ =>
        eval(σ, φ, pve, c)((t, c1) => {
          assume(t)
          Q(σ.h, c1)})
    }

    produced
  }

  private def getOptimalSnapshotSort(φ: ast.Exp, program: ast.Program, visited: Seq[String] = Nil)
                                    : (Sort, Boolean) =

    φ match {
      case _ if φ.isPure =>
        (sorts.Snap, true)

      case ast.AccessPredicate(locacc, _) => locacc match {
        case fa: ast.FieldAccess =>
          (toSort(fa.field.typ), false)

        case pa: ast.PredicateAccess =>
          if (!visited.contains(pa.predicateName))
            getOptimalSnapshotSort(program.findPredicate(pa.predicateName).body, program, pa.predicateName +: visited)
          else
          /* We detected a cycle in the predicate definition and thus stop
           * inspecting the predicate bodies.
           */
            (sorts.Snap, false)
      }

      case ast.Implies(e0, φ1) =>
        /* φ1 must be impure, otherwise the first case would have applied. */
        getOptimalSnapshotSort(φ1, program, visited)

      case ast.And(φ1, φ2) =>
        /* At least one of φ1, φ2 must be impure, otherwise ... */
        getOptimalSnapshotSortFromPair(φ1, φ2, () => (sorts.Snap, false), program, visited)

      case ast.CondExp(_, φ1, φ2) =>
        /* At least one of φ1, φ2 must be impure, otherwise ... */

        def findCommonSort() = {
          val (s1, isPure1) = getOptimalSnapshotSort(φ1, program, visited)
          val (s2, isPure2) = getOptimalSnapshotSort(φ2, program, visited)
          val s = if (s1 == s2) s1 else sorts.Snap
          val isPure = isPure1 && isPure2
          (s, isPure)
        }

        getOptimalSnapshotSortFromPair(φ1, φ2, findCommonSort, program, visited)

      case ast.Forall(_, _, ast.Implies(_, ast.FieldAccessPredicate(ast.FieldAccess(_, f), _))) =>
      (sorts.FieldValueFunction(toSort(f.typ)), false)

      case _ =>
        (sorts.Snap, false)
    }

  private def getOptimalSnapshotSortFromPair(φ1: ast.Exp,
                                             φ2: ast.Exp,
                                             fIfBothPure: () => (Sort, Boolean),
                                             program: ast.Program,
                                             visited: Seq[String])
                                            : (Sort, Boolean) = {

    if (φ1.isPure && !φ2.isPure) getOptimalSnapshotSort(φ2, program, visited)
    else if (!φ1.isPure && φ2.isPure) getOptimalSnapshotSort(φ1, program, visited)
    else fIfBothPure()
    }

  private def mkSnap(φ: ast.Exp, program: ast.Program, visited: Seq[String] = Nil): Term =
    getOptimalSnapshotSort(φ, program, visited) match {
      case (sorts.Snap, true) => Unit
      case (sort, _) => fresh(sort)
    }
}<|MERGE_RESOLUTION|>--- conflicted
+++ resolved
@@ -10,21 +10,14 @@
 import com.weiglewilczek.slf4s.Logging
 import silver.ast
 import silver.verifier.PartialVerificationError
-<<<<<<< HEAD
-import interfaces.state.{HeapCompressor, Chunk, StateFactory, Store, Heap, PathConditions, State, StateFormatter}
-=======
 import interfaces.state.{Store, Heap, PathConditions, State, StateFormatter}
->>>>>>> 9330e501
 import interfaces.{Failure, Producer, Consumer, Evaluator, VerificationResult}
 import interfaces.decider.Decider
 import reporting.Bookkeeper
 import state.{DefaultContext, DirectFieldChunk, DirectPredicateChunk, SymbolConvert, DirectChunk}
 import state.terms._
-<<<<<<< HEAD
+import supporters.{LetHandler, Brancher, ChunkSupporter}
 import heap.QuantifiedChunkHelper
-=======
-import supporters.{LetHandler, Brancher, ChunkSupporter}
->>>>>>> 9330e501
 
 trait DefaultProducer[ST <: Store[ST],
                       H <: Heap[H],
@@ -42,14 +35,9 @@
   protected val decider: Decider[ST, H, PC, S, C]
   import decider.{fresh, assume}
 
-<<<<<<< HEAD
-  protected val heapCompressor: HeapCompressor[ST, H, S]
-
-  protected val stateFactory: StateFactory[ST, H, S]
-  import stateFactory._
-
-=======
->>>>>>> 9330e501
+//  protected val stateFactory: StateFactory[ST, H, S]
+//  import stateFactory._
+
   protected val symbolConverter: SymbolConvert
   import symbolConverter.toSort
 
@@ -173,6 +161,7 @@
           produce2(σ \+ γ1, sf, p, body, pve, c1)(Q))
 
       case acc @ ast.FieldAccessPredicate(ast.FieldAccess(eRcvr, field), gain) =>
+/*
         def addNewChunk(h: H, rcvr: Term, s: Term, p: Term): (H, Option[Chunk], Chunk) =
           if (quantifiedChunkHelper.isQuantifiedFor(σ.h, field.name)) {
             val (s1, fvfDef) = quantifiedChunkHelper.createFieldValueFunction(field, rcvr, s)
@@ -184,23 +173,14 @@
             val (h1, matchedChunk) = heapCompressor.merge(σ, h, ch)
             (h1, matchedChunk, ch)
           }
-
+*/
         eval(σ, eRcvr, pve, c)((tRcvr, c1) => {
           assume(tRcvr !== Null())
           eval(σ, gain, pve, c1)((pGain, c2) => {
             val s = sf(toSort(field.typ))
             val pNettoGain = PermTimes(pGain, p)
-<<<<<<< HEAD
             val (h1, matchedChunk, ch) = addNewChunk(σ.h, tRcvr, s, pNettoGain)
-            val c3 = c2.snapshotRecorder match {
-              case Some(sr) =>
-                val sr1 = sr.copy(chunkToSnap = sr.chunkToSnap + (matchedChunk.getOrElse(ch).id -> sr.currentSnap))
-                c2.copy(snapshotRecorder = Some(sr1))
-              case _ => c2}
-=======
-            val ch = DirectFieldChunk(tRcvr, field.name, s, pNettoGain)
             val (h1, c3) = chunkSupporter.produce(σ, σ.h, ch, c2)
->>>>>>> 9330e501
             Q(h1, c3)})})
 
       case acc @ ast.PredicateAccessPredicate(ast.PredicateAccess(eArgs, predicateName), gain) =>
@@ -213,7 +193,6 @@
             val (h1, c3) = chunkSupporter.produce(σ, σ.h, ch, c2)
             Q(h1, c3)}))
 
-<<<<<<< HEAD
       case QuantifiedChunkHelper.ForallRef(qvar, cond, rcvr, field, gain, _, _) =>
         val tQVar = decider.fresh(qvar.name, toSort(qvar.typ))
         val γQVar = Γ(ast.LocalVariable(qvar.name)(qvar.typ), tQVar)
@@ -254,12 +233,8 @@
           assume(ts)
           Q(h + ch1, c1)}
 
-      case _: ast.InhaleExhale =>
-        Failure[ST, H, S](ast.Consistency.createUnexpectedInhaleExhaleExpressionError(φ))
-=======
-      case _: ast.InhaleExhaleExp =>
+ case _: ast.InhaleExhaleExp =>
         Failure[ST, H, S](utils.consistency.createUnexpectedInhaleExhaleExpressionError(φ))
->>>>>>> 9330e501
 
       /* Any regular expressions, i.e. boolean and arithmetic. */
       case _ =>
