--- conflicted
+++ resolved
@@ -106,15 +106,11 @@
     if (!φ.isInstanceOf[ast.And]) {
       logger.debug(s"\nCONSUME ${φ.pos}: $φ")
       logger.debug(stateFormatter.format(σ))
-<<<<<<< HEAD
-      logger.debug("hE = " + stateFormatter.format(h))
+      logger.debug("h = " + stateFormatter.format(h))
       if (c.reserveHeaps.nonEmpty) {
         logger.debug("hR = " + c.reserveHeaps.map(stateFormatter.format).mkString("", ",\n     ", ""))
         logger.debug("hRE = " + c.reserveEvalHeaps.map(stateFormatter.format).mkString("", ",\n      ", ""))
       }
-=======
-      logger.debug("h = " + stateFormatter.format(h))
->>>>>>> 223a3291
     }
 
 		val consumed = φ match {
