package semper
package silicon

import com.weiglewilczek.slf4s.Logging
import sil.verifier.PartialVerificationError
import sil.verifier.reasons.{NonPositivePermission, ReceiverNull, AssertionFalse}
import sil.ast.utility.Permissions.isConditional
import interfaces.state.{Store, Heap, PathConditions, State, StateFormatter, StateFactory, ChunkIdentifier}
import interfaces.{Consumer, Evaluator, VerificationResult, Failure}
import interfaces.reporting.TraceView
import interfaces.decider.Decider
import state.{FieldChunkIdentifier, SymbolConvert, DirectChunk, DirectFieldChunk, DirectPredicateChunk}
import state.terms._
import reporting.{DefaultContext, Consuming, ImplBranching, IfBranching, Bookkeeper}

trait DefaultConsumer[ST <: Store[ST], H <: Heap[H],
											PC <: PathConditions[PC], S <: State[ST, H, S],
											TV <: TraceView[TV, ST, H, S]]
		extends Consumer[DefaultFractionalPermissions, DirectChunk, ST, H, S, DefaultContext[ST, H, S], TV]
		{ this: Logging with Evaluator[DefaultFractionalPermissions, ST, H, S, DefaultContext[ST, H, S], TV]
									  with Brancher[ST, H, S, DefaultContext[ST, H, S], TV] =>

  private type C = DefaultContext[ST, H, S]
  private type P = DefaultFractionalPermissions

	protected val decider: Decider[P, ST, H, PC, S, C]
	import decider.assume

  protected val stateFactory: StateFactory[ST, H, S]

  protected val stateUtils: StateUtils[ST, H, PC, S, C]
  import stateUtils.freshARP

  protected val symbolConverter: SymbolConvert
  import symbolConverter.toSort

	protected val chunkFinder: ChunkFinder[P, ST, H, S, C, TV]
	import chunkFinder.withChunk

	protected val stateFormatter: StateFormatter[ST, H, S, String]
	protected val bookkeeper: Bookkeeper
	protected val config: Config

  /*
   * ATTENTION: The DirectChunks passed to the continuation correspond to the
   * chunks as they existed when the consume took place. More specifically,
   * the amount of permissions that come with these chunks is NOT the amount
   * that has been consumed, but the amount that was found in the heap.
   */
	def consume(σ: S, p: P, φ: ast.Expression, pve: PartialVerificationError, c: C, tv: TV)
             (Q: (S, Term, List[DirectChunk], C) => VerificationResult)
             : VerificationResult =

    consume2(σ, σ.h, p, φ, pve, c, tv)((h1, t, dcs, c1) =>
      Q(σ \ h1, t, dcs, c1))

  def consumes(σ: S,
               p: P,
               φs: Seq[ast.Expression],
               pvef: ast.Expression => PartialVerificationError,
               c: C,
               tv: TV)
              (Q: (S, List[Term], List[DirectChunk], C) => VerificationResult)
              : VerificationResult =

    consumes2(σ, σ.h, p, φs, Nil, Nil, pvef, c, tv)(Q)

  private def consumes2(σ: S, h: H, p: P, φs: Seq[ast.Expression], ts: List[Term], dcs: List[DirectChunk], pvef: ast.Expression => PartialVerificationError, c: C, tv: TV)
                       (Q: (S, List[Term], List[DirectChunk], C) => VerificationResult)
                       : VerificationResult =

    if (φs.isEmpty)
      Q(σ, ts.reverse, dcs.reverse, c)
    else
      consume(σ, h, p, φs.head, pvef(φs.head), c, tv)((h1, t, dcs1, c1) =>
        consumes2(σ, h1, p, φs.tail, t :: ts, dcs1 ::: dcs, pvef, c1, tv)(Q))

	protected def consume(σ: S, h: H, p: P, φ: ast.Expression, pve: PartialVerificationError, c: C, tv: TV)
			                 (Q: (H, Term, List[DirectChunk], C) => VerificationResult)
                       : VerificationResult =

		consume2(σ, h, p, φ, pve, c, tv)(Q)

  protected def consume2(σ: S, h: H, p: P, φ: ast.Expression, pve: PartialVerificationError, c: C, tv: TV)
			                  (Q: (H, Term, List[DirectChunk], C) => VerificationResult)
                        : VerificationResult = {

    val tv1 = tv.stepInto(c, Consuming[ST, H, S](σ, h, p, φ))

    internalConsume(σ, h, p, φ, pve, c, tv1)((h1, s1, dcs, c1) => {
      tv1.currentStep.σPost = σ \ h1
      Q(h1, s1, dcs, c1)
    })
  }

	private def internalConsume(σ: S, h: H, p: P, φ: ast.Expression, pve: PartialVerificationError, c: C, tv: TV)
			                  (Q: (H, Term, List[DirectChunk], C) => VerificationResult)
                        : VerificationResult = {

		logger.debug("\nCONSUME " + φ.toString)
		logger.debug(stateFormatter.format(σ))
		logger.debug("h = " + stateFormatter.format(h))

		val consumed = φ match {
      case ast.InhaleExhaleExp(_, a1) =>
        consume(σ, h, p, a1, pve, c, tv)(Q)

      case ast.And(a1, a2) if !φ.isPure =>
				consume(σ, h, p, a1, pve, c, tv)((h1, s1, dcs1, c1) =>
					consume(σ, h1, p, a2, pve, c1, tv)((h2, s2, dcs2, c2) =>
						Q(h2, Combine(s1.convert(sorts.Snap), s2.convert(sorts.Snap)), dcs1 ::: dcs2, c2)))

      case ast.Implies(e0, a0) if !φ.isPure =>
				eval(σ, e0, pve, c, tv)((t0, c1) =>
					branch(t0, c, tv, ImplBranching[ST, H, S](e0, t0),
						(c2: C, tv1: TV) => consume(σ, h, p, a0, pve, c2, tv1)(Q),
						(c2: C, tv1: TV) => Q(h, Unit, Nil, c2)))

      case ast.Ite(e0, a1, a2) if !φ.isPure =>
        eval(σ, e0, pve, c, tv)((t0, c1) =>
          branch(t0, c, tv, IfBranching[ST, H, S](e0, t0),
            (c2: C, tv1: TV) => consume(σ, h, p, a1, pve, c2, tv1)(Q),
            (c2: C, tv1: TV) => consume(σ, h, p, a2, pve, c2, tv1)(Q)))

      /* Field access predicates */
      case ast.AccessPredicate(locacc, perm) =>
//      case ast.FieldAccessPredicate(loc @ ast.FieldLocation(eRcvr, field), perm) =>
        withChunkIdentifier(σ, locacc, true, pve, c, tv)((id, c1) =>
//          evals(σ, id.args, pve, c1, tv)((tArgs, c2) =>
//            if (decider.assert(tRcvr !== Null()))
              evalp(σ, perm, pve, c1, tv)((tPerm, c2) =>
<<<<<<< HEAD
//                if (decider.isPositive(tPerm)) /* Commented for inhaling conditional access predicates */
=======
                if (decider.isPositive(tPerm, !isConditional(perm)))
>>>>>>> f307dc44
//                  val id = FieldChunkIdentifier(tRcvr, field.name)
                  consumePermissions(σ, h, id, p * tPerm, locacc, pve, c2, tv)((h1, ch, c3, results) =>
                    ch match {
                      case fc: DirectFieldChunk =>
//                        if (decider.assert(id.args(0) !== Null())) {
                          val snap = fc.value.convert(sorts.Snap)
                          Q(h1, snap, fc :: Nil, c3) //}
//                        else
//                          Failure[C, ST, H, S, TV](pve dueTo ReceiverNull(locacc), c3, tv)

                      case pc: DirectPredicateChunk =>
                        val h2 =
                          if (results.consumedCompletely)
                            pc.nested.foldLeft(h1){case (ha, nc) => ha - nc}
                          else
                            h1
                        Q(h2, pc.snap, pc :: Nil, c3)})
              ))
//                else
//                  Failure[C, ST, H, S, TV](pve dueTo NonPositivePermission(perm), c2, tv)))
//            else
//              Failure[C, ST, H, S, TV](pve dueTo ReceiverNull(loc), c1, tv))

//      case qe @ ast.Quantified(
//                  ast.Exists(),
//                  qvar,
//                  ast.BinaryOp(
//                    _: ast.And,
//                    rdStarConstraints,
//                    pe @ ast.FieldAccessPredicate(ast.FieldLocation(rcvr, field), _)))
//           if toSort(qvar.dataType) == sorts.Perms =>
//
//        eval(σ, rcvr, pve, c, tv)((tRcvr, c1) =>
//          if (decider.assert(tRcvr !== Null()))
//            withChunk[DirectFieldChunk](h, tRcvr, field.name, rcvr, pve, c1, tv)(fc => {
//              val witness = qvar
//              val (tWitness, _) = freshPermVar(witness.name)
//              val σ1 = σ \+ (witness, tWitness)
//              eval(σ1, rdStarConstraints, pve, c1, tv)((tRdStarConstraints, c2) => {
//                val pWitness = PermissionsTuple(StarPerms(tWitness))
//                val tConstraints = And(tRdStarConstraints, fc.perm > pWitness)
//                assume(tConstraints, c2)
//                Q(h - fc + (fc - pWitness), fc.value.convert(sorts.Snap), fc :: Nil, c2)})})
//          else
//            Failure[C, ST, H, S, TV](pve dueTo ReceiverNull(rcvr), c1, tv))

			/* Any regular Expressions, i.e. boolean and arithmetic.
			 * IMPORTANT: The expression is evaluated in the initial heap (σ.h) and
			 * not in the partially consumed heap (h).
			 */
      case _ =>
        // assert(σ, h, φ, m, ExpressionMightEvaluateToFalse, Q)
        eval(σ, φ, pve, c, tv)((t, c) =>
          if (decider.assert(t)) {
            assume(t)
            Q(h, Unit, Nil, c)
          } else
            Failure[C, ST, H, S, TV](pve dueTo AssertionFalse(φ), c, tv))
		}

		consumed
	}

  private def consumePermissions(σ: S,
                                 h: H,
                                 id: ChunkIdentifier,
                                 pLoss: P,
                                 // tRcvr: Term,
                                 locacc: ast.LocationAccess,
                                 pve: PartialVerificationError,
                                 c: C,
                                 tv: TV)
                                (Q:     (H, DirectChunk, C, PermissionsConsumptionResult)
                                     => VerificationResult)
                                :VerificationResult = {

//    val eRcvr = memloc.rcv
//    val id = memloc.loc.name

    /* TODO: assert that pLoss > 0 */

    if (consumeExactRead(pLoss, c)) {
      withChunk[DirectChunk](h, id, pLoss, locacc, pve, c, tv)(ch => {
        if (decider.assertNoAccess(ch.perm - pLoss)) {
          Q(h - ch, ch, c, PermissionsConsumptionResult(true))}
        else
          Q(h - ch + (ch - pLoss), ch, c, PermissionsConsumptionResult(false))})
    } else {
      withChunk[DirectChunk](h, id, locacc, pve, c, tv)(ch => {
        assume(pLoss < ch.perm)
        Q(h - ch + (ch - pLoss), ch, c, PermissionsConsumptionResult(false))})
    }
  }

  private def consumeExactRead(fp: P, c: C): Boolean = fp match {
    case TermPerm(v: Var) => !c.constrainableARPs.contains(v)
    case _: TermPerm => true
    case _: WildcardPerm => false
    case PermPlus(t0, t1) => consumeExactRead(t0, c) || consumeExactRead(t1, c)
    case PermMinus(t0, t1) => consumeExactRead(t0, c) || consumeExactRead(t1, c)
    case PermTimes(t0, t1) => consumeExactRead(t0, c) && consumeExactRead(t1, c)
    case IntPermTimes(_, t1) => consumeExactRead(t1, c)
    case _ => true
  }
}

private case class PermissionsConsumptionResult(consumedCompletely: Boolean)<|MERGE_RESOLUTION|>--- conflicted
+++ resolved
@@ -129,11 +129,7 @@
 //          evals(σ, id.args, pve, c1, tv)((tArgs, c2) =>
 //            if (decider.assert(tRcvr !== Null()))
               evalp(σ, perm, pve, c1, tv)((tPerm, c2) =>
-<<<<<<< HEAD
-//                if (decider.isPositive(tPerm)) /* Commented for inhaling conditional access predicates */
-=======
                 if (decider.isPositive(tPerm, !isConditional(perm)))
->>>>>>> f307dc44
 //                  val id = FieldChunkIdentifier(tRcvr, field.name)
                   consumePermissions(σ, h, id, p * tPerm, locacc, pve, c2, tv)((h1, ch, c3, results) =>
                     ch match {
@@ -154,6 +150,8 @@
               ))
 //                else
 //                  Failure[C, ST, H, S, TV](pve dueTo NonPositivePermission(perm), c2, tv)))
+                else
+                  Failure[C, ST, H, S, TV](pve dueTo NonPositivePermission(perm), c2, tv)))
 //            else
 //              Failure[C, ST, H, S, TV](pve dueTo ReceiverNull(loc), c1, tv))
 
