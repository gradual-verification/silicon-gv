/*
 * This Source Code Form is subject to the terms of the Mozilla Public
 * License, v. 2.0. If a copy of the MPL was not distributed with this
 * file, You can obtain one at http://mozilla.org/MPL/2.0/.
 */

package viper.silicon

import org.slf4s.Logging
import viper.silver.ast
import viper.silver.verifier.{VerificationError, PartialVerificationError}
import viper.silver.verifier.reasons._
import viper.silicon.interfaces.state._
import viper.silicon.interfaces.{Consumer, Evaluator, VerificationResult, Failure}
import viper.silicon.interfaces.decider.Decider
import viper.silicon.interfaces.state.factoryUtils.Ø
import viper.silicon.reporting.Bookkeeper
import viper.silicon.state.{SymbolConvert, DefaultContext, MagicWandChunk}
import viper.silicon.state.terms._
import viper.silicon.state.terms.predef.`?r`
import viper.silicon.supporters._
import viper.silicon.supporters.qps.{QuantifiedChunkSupporter, QuantifiedPredicateChunkSupporter}

trait DefaultConsumer[ST <: Store[ST], H <: Heap[H], S <: State[ST, H, S]]
    extends Consumer[ST, H, S, DefaultContext[H]]
    { this: Logging with Evaluator[ST, H, S, DefaultContext[H]]
                    with Brancher[ST, H, S, DefaultContext[H]]
                    with LetHandler[ST, H, S, DefaultContext[H]]
                    with MagicWandSupporter[ST, H, S]
                    with HeuristicsSupporter[ST, H, S]
                    with LetHandler[ST, H, S, DefaultContext[H]] =>

  private[this] type C = DefaultContext[H]

  protected implicit val manifestH: Manifest[H]

  protected val decider: Decider[ST, H, S, C]
  protected val symbolConverter: SymbolConvert
  protected val quantifiedChunkSupporter: QuantifiedChunkSupporter[ST, H, S, C]
  protected val quantifiedPredicateChunkSupporter: QuantifiedPredicateChunkSupporter[ST, H, S, C]
  protected val stateFormatter: StateFormatter[ST, H, S, String]
  protected val bookkeeper: Bookkeeper
  protected val config: Config
  protected val chunkSupporter: ChunkSupporter[ST, H, S, C]

  import decider.assume
  import stateFactory._
  import symbolConverter.toSort

  /*
   * ATTENTION: The DirectChunks passed to the continuation correspond to the
   * chunks as they existed when the consume took place. More specifically,
   * the amount of permissions that come with these chunks is NOT the amount
   * that has been consumed, but the amount that was found in the heap.
   */
  def consume(σ: S, p: Term, φ: ast.Exp, pve: PartialVerificationError, c: C)
             (Q: (S, Term, C) => VerificationResult)
             : VerificationResult =

    consume(σ, σ.h, p, φ.whenExhaling, pve, c)((h1, t, c1) => {
      val c2 = c1.copy(partiallyConsumedHeap = c.partiallyConsumedHeap)
      Q(σ \ h1, t, c2)})

  def consumes(σ: S,
               p: Term,
               φs: Seq[ast.Exp],
               pvef: ast.Exp => PartialVerificationError,
               c: C)
              (Q: (S, Term, C) => VerificationResult)
              : VerificationResult =

    consumes(σ, σ.h, p, φs map (_.whenExhaling), pvef, c)((σ1, s1, c1) => {
      val c2 = c1.copy(partiallyConsumedHeap = c.partiallyConsumedHeap)
      Q(σ1, s1, c2)})

  private def consumes(σ: S,
                       h: H,
                       p: Term,
                       φs: Seq[ast.Exp],
                       pvef: ast.Exp => PartialVerificationError,
                       c: C)
                       (Q: (S, Term, C) => VerificationResult)
                       : VerificationResult =

    /* Note: See the code comment about produce vs. produces in
     * DefaultProducer.produces. The same applies to consume vs. consumes.
     */

    if (φs.isEmpty)
      Q(σ \ h, Unit, c)
    else {
      val φ = φs.head

      if (φs.tail.isEmpty)
        consume(σ, h, p, φ, pvef(φ), c)((h1, s1, c1) =>
          Q(σ \ h1, s1, c1))
      else
        consume(σ, h, p, φ, pvef(φ), c)((h1, s1, c1) =>
          consumes(σ, h1, p, φs.tail, pvef, c1)((σ2, s2, c2) => {
            Q(σ2, Combine(s1, s2), c2)}))
    }

  protected def consume(σ: S, h: H, p: Term, φ: ast.Exp, pve: PartialVerificationError, c: C)
                       (Q: (H, Term, C) => VerificationResult)
                       : VerificationResult = {

    /* ATTENTION: Expressions such as `perm(...)` must be evaluated in-place,
     * i.e. in the partially consumed heap which is denoted by `h` here. The
     * evaluator evaluates such expressions in the heap
     * `context.partiallyConsumedHeap`. Hence, this field must be updated every
     * time permissions have been consumed.
     */

    if (!φ.isInstanceOf[ast.And]) {
      log.debug(s"\nCONSUME ${utils.ast.sourceLineColumn(φ)}: $φ")
      log.debug(stateFormatter.format(σ, decider.π))
      log.debug("h = " + stateFormatter.format(h))
      if (c.reserveHeaps.nonEmpty)
        log.debug("hR = " + c.reserveHeaps.map(stateFormatter.format).mkString("", ",\n     ", ""))
    }

    val consumed = φ match {
      case ast.And(a1, a2) if !φ.isPure || config.handlePureConjunctsIndividually() =>
        consume(σ, h, p, a1, pve, c)((h1, s1, c1) =>
          consume(σ, h1, p, a2, pve, c1)((h2, s2, c2) => {
            Q(h2, Combine(s1, s2), c2)}))

      case ast.Implies(e0, a0) if !φ.isPure =>
        eval(σ, e0, pve, c)((t0, c1) =>
          branch(σ, t0, c1,
            (c2: C) => consume(σ, h, p, a0, pve, c2)(Q),
            (c2: C) => Q(h, Unit, c2)))

      case ast.CondExp(e0, a1, a2) if !φ.isPure =>
        eval(σ, e0, pve, c)((t0, c1) =>
          branch(σ, t0, c1,
            (c2: C) => consume(σ, h, p, a1, pve, c2)(Q),
            (c2: C) => consume(σ, h, p, a2, pve, c2)(Q)))

      case ast.utility.QuantifiedPermissions.QPForall(qvar, cond, rcvr, field, loss, forall, fa) =>
        val qid = s"prog.l${utils.ast.sourceLine(forall)}"
        evalQuantified(σ, Forall, Seq(qvar.localVar), Seq(cond), Seq(rcvr, loss), Nil, qid, pve, c){
          case (Seq(tQVar), Seq(tCond), Seq(tRcvr, tLoss), _, tAuxQuantNoTriggers, c1) =>
            decider.assert(σ, Forall(tQVar, Implies(tCond, perms.IsNonNegative(tLoss)), Nil)) {
              case true =>
                val hints = quantifiedChunkSupporter.extractHints(Some(tQVar), Some(tCond), tRcvr)
                val chunkOrderHeuristics = quantifiedChunkSupporter.hintBasedChunkOrderHeuristic(hints)
                val invFct =
                  quantifiedChunkSupporter.getFreshInverseFunction(tQVar, tRcvr, tCond, c1.quantifiedVariables)
                decider.prover.logComment("Nested auxiliary terms")
                assume(tAuxQuantNoTriggers.copy(vars = invFct.invOfFct.vars, triggers = invFct.invOfFct.triggers))
                /* TODO: Can we omit/simplify the injectivity check in certain situations? */
                val receiverInjective = quantifiedChunkSupporter.injectivityAxiom(Seq(tQVar), tCond, Seq(tRcvr))
                decider.prover.logComment("Check receiver injectivity")
                decider.assert(σ, receiverInjective) {
                  case true =>
                    decider.prover.logComment("Definitional axioms for inverse functions")
                    assume(invFct.definitionalAxioms)
                    val inverseReceiver = invFct(`?r`) // e⁻¹(r)
                    quantifiedChunkSupporter.splitLocations(σ, h, field, Some(tQVar), inverseReceiver, tCond, tRcvr, PermTimes(tLoss, p), chunkOrderHeuristics, c1) {
                      case Some((h1, ch, fvfDef, c2)) =>
                        val fvfDomain = if (c2.fvfAsSnap) fvfDef.domainDefinitions(invFct) else Seq.empty
                        decider.prover.logComment("Definitional axioms for field value function")
                        assume(fvfDomain ++ fvfDef.valueDefinitions)
                        val fr1 = c2.functionRecorder.recordQPTerms(c2.quantifiedVariables,
                                                                    decider.pcs.branchConditions,
                                                                    invFct.definitionalAxioms ++ fvfDomain ++ fvfDef.valueDefinitions)
                        val fr2 = if (true/*fvfDef.freshFvf*/) fr1.recordFvf(field, fvfDef.fvf) else fr1
                        val c3 = c2.copy(functionRecorder = fr2,
                                         partiallyConsumedHeap = Some(h1))
                        Q(h1, ch.fvf.convert(sorts.Snap), c3)
                      case None =>
                        Failure(pve dueTo InsufficientPermission(fa))}
                  case false =>
                    Failure(pve dueTo ReceiverNotInjective(fa))}
              case false =>
                Failure(pve dueTo NegativePermission(loss))}}
      case ast.utility.QuantifiedPermissions.QPPForall(qvar, cond, args, predname, loss, forall, predAccPred) =>
        val predicate = c.program.findPredicate(predname)
        val qid = s"prog.l${utils.ast.sourceLine(forall)}"
        evalQuantified(σ, Forall, Seq(qvar.localVar), Seq(cond), args ++ Seq(loss) , Nil, qid, pve, c) {
          case (Seq(tQVar), Seq(tCond), tArgsGain, _, tAuxQuantNoTriggers, c1) =>

            val (tArgs, Seq(tLoss)) = tArgsGain.splitAt(args.size)
            decider.assert(σ, Forall(tQVar, Implies(tCond, perms.IsNonNegative(tLoss)), Nil)) {
              case true =>

                val hints = quantifiedPredicateChunkSupporter.extractHints(Some(tQVar), Some(tCond), tArgs)
                val chunkOrderHeuristics = quantifiedPredicateChunkSupporter.hintBasedChunkOrderHeuristic(hints)
                val (invFct, neutralArgs) = quantifiedPredicateChunkSupporter.getFreshInverseFunction(tQVar, predicate, tArgs, tCond, c1.quantifiedVariables)
                val formalVars:Seq[Var] = predicate.formalArgs map (arg => decider.fresh(arg.name, toSort(arg.typ)))
                decider.prover.logComment("Nested auxiliary terms")
                assume(tAuxQuantNoTriggers.copy(vars = invFct.invOfFct.vars, triggers = invFct.invOfFct.triggers))
                val isInjective = quantifiedPredicateChunkSupporter.injectivityAxiom(Seq(tQVar), tCond, tArgs)
                decider.prover.logComment("Check receiver injectivity")
                decider.assert(σ, isInjective) {
                  case true =>
                    decider.prover.logComment("Definitional axioms for inverse functions")
                    assume(invFct.definitionalAxioms)
                    val inversePredicate = invFct(formalVars) // e⁻¹(arg1, ..., argn)
<<<<<<< HEAD
                    val rPerm = PermTimes(tLoss, p).replace(tQVar, inversePredicate)
                    val rCond = tCond.replace(tQVar, inversePredicate)
                    val rArgs = tArgs.map(arg => arg.replace(tQVar, inversePredicate))
                    quantifiedPredicateChunkSupporter.splitLocations(σ, h, predicate, Some(tQVar), inversePredicate, formalVars,  rArgs, rCond, rPerm, chunkOrderHeuristics, c1) {
                      case Some((h1, ch, psfDef, c2)) =>
=======
                  val rPerm = PermTimes(tLoss, p).replace(tQVar, inversePredicate) // p(e⁻¹(arg1, ..., argn))
                  val rCondition = tCond.replace(tQVar, inversePredicate) // c(e⁻¹(arg1, ..., argn))
                  val rArgs = tArgs.map(arg => arg.replace(tQVar, inversePredicate))
                    quantifiedPredicateChunkSupporter.splitLocations(σ, h, predicate, Some(tQVar), formalVars,  rArgs, rCondition, rPerm, chunkOrderHeuristics, c1) {                  case Some((h1, ch, psfDef, c2)) =>
>>>>>>> 6d347b00
                        val psfDomain = if (c2.psfAsSnap) psfDef.domainDefinitions(invFct) else Seq.empty
                        decider.prover.logComment("Definitional axioms for field value function")
                       assume(psfDomain ++ psfDef.snapDefinitions)
                       /* val fr1 = c2.functionRecorder.recordQPTerms(c2.quantifiedVariables,
                          decider.pcs.branchConditions,
                          invFct.definitionalAxioms ++ psfDomain ++ psfDef.snapDefinitions)
                        val fr2 = if (true/*fvfDef.freshFvf*/) fr1.recordPsf(predicate, psfDef.psf) else fr1
                        val c3 = c2.copy(functionRecorder = fr2)
                          Q(h1, ch.psf.convert(sorts.Snap), c3)*/
                        Q(h1, ch.psf.convert(sorts.Snap), c2)
                      case None =>
                        println("splitLocations returned nothing")
                        Failure(pve dueTo InsufficientPermission(predAccPred.loc))}
                  case false =>
                    println("not injective");
                    Failure(pve dueTo ReceiverNotInjective(predAccPred.loc))}
              case false =>
                println("PermNonNegative"); Failure(pve dueTo NegativePermission(loss))}}
      case ast.AccessPredicate(fa @ ast.FieldAccess(eRcvr, field), perm)
          if c.qpFields.contains(field) =>
        eval(σ, eRcvr, pve, c)((tRcvr, c1) =>
          eval(σ, perm, pve, c1)((tPerm, c2) => {
            val hints = quantifiedChunkSupporter.extractHints(None, None, tRcvr)
            val chunkOrderHeuristics = quantifiedChunkSupporter.hintBasedChunkOrderHeuristic(hints)
            quantifiedChunkSupporter.splitSingleLocation(σ, h, field, tRcvr, PermTimes(tPerm, p), chunkOrderHeuristics, c2) {
              case Some((h1, ch, fvfDef, c3)) =>
                val fvfDomain = if (c3.fvfAsSnap) fvfDef.domainDefinitions else Seq.empty
                assume(fvfDomain ++ fvfDef.valueDefinitions)
                val c4 = c3.copy(partiallyConsumedHeap = Some(h1))
                Q(h1, ch.valueAt(tRcvr), c4)
              case None => Failure(pve dueTo InsufficientPermission(fa))
            }}))
      case ast.AccessPredicate(pa @ ast.PredicateAccess(eArgs, predname), perm)
        if c.qpPredicates.contains(c.program.findPredicate(predname)) =>
        //TODO nadmuell: implement consuming single prediate under quantifier
        val predicate = c.program.findPredicate(predname)
        val formalVars:Seq[Var] = predicate.formalArgs map (arg => decider.fresh(arg.name, toSort(arg.typ)))

        evals(σ, eArgs, _ => pve, c)((tArgs, c1) =>
          eval(σ, perm, pve, c1)((tPerm, c2) => {
            val hints = quantifiedPredicateChunkSupporter.extractHints(None, None, tArgs)
            val chunkOrderHeuristics = quantifiedPredicateChunkSupporter.hintBasedChunkOrderHeuristic(hints)
            quantifiedPredicateChunkSupporter.splitSingleLocation(σ, h, predicate, tArgs, formalVars, PermTimes(tPerm, p), chunkOrderHeuristics, c2) {
              case Some((h1, ch, psfDef, c3)) =>
                val psfDomain = if (c3.psfAsSnap) psfDef.domainDefinitions else Seq.empty
                assume(psfDomain ++ psfDef.snapDefinitions)
                Q(h1, ch.valueAt(tArgs), c3)
              case None => Failure(pve dueTo InsufficientPermission(pa))
            }}))

      case let: ast.Let if !let.isPure =>
        handle[ast.Exp](σ, let, pve, c)((γ1, body, c1) => {
          val c2 =
            if (c1.recordEffects)
              c1.copy(letBoundVars = c1.letBoundVars ++ γ1.values)
            else
              c1
          consume(σ \+ γ1, h, p, body, pve, c2)(Q)})

      case ast.AccessPredicate(locacc, perm) =>
        eval(σ, perm, pve, c)((tPerm, c1) =>
          evalLocationAccess(σ, locacc, pve, c1)((name, args, c2) =>
            decider.assert(σ, perms.IsNonNegative(tPerm)){
              case true =>
                chunkSupporter.consume(σ, h, name, args, PermTimes(p, tPerm), pve, c2, locacc, Some(φ))((h1, s1, c3) => {
                  val c4 = c3.copy(partiallyConsumedHeap = Some(h1))
                  Q(h1, s1, c4)})
              case false =>
                Failure(pve dueTo NegativePermission(perm))}))

      case _: ast.InhaleExhaleExp =>
        Failure(utils.consistency.createUnexpectedInhaleExhaleExpressionError(φ))

      /* Handle wands or wand-typed variables */
      case _ if φ.typ == ast.Wand && magicWandSupporter.isDirectWand(φ) =>
        def QL(σ: S, h: H, chWand: MagicWandChunk, wand: ast.MagicWand, ve: VerificationError, c: C) = {
          heuristicsSupporter.tryOperation[H, Term](s"consume wand $wand")(σ, h, c)((σ, h, c, QS) => {
            val hs =
              if (c.exhaleExt) c.reserveHeaps
              else Stack(h)

            /* TODO: Consuming a wand chunk, respectively, transferring it if c.exhaleExt
             *       is true, should be implemented on top of MagicWandSupporter.transfer,
             *       or even on ChunkSupporter.consume.
             * TODO: Does context.partiallyConsumedHeap need to be updated after consuming chunks?
             */
            magicWandSupporter.doWithMultipleHeaps(hs, c)((h1, c1) =>
              magicWandSupporter.getMatchingChunk(σ, h1, chWand, c1) match {
                case someChunk @ Some(ch) => (someChunk, h1 - ch, c1)
                case _ => (None, h1, c1)
              }
            ){case (Some(ch), hs1, c1) =>
                assert(c1.exhaleExt == c.exhaleExt)
                if (c.exhaleExt) {
                  /* transfer: move ch into h = σUsed*/
                  assert(hs1.size == c.reserveHeaps.size)
                  val topReserveHeap = hs1.head + ch
                  QS(h /*+ ch*/, decider.fresh(sorts.Snap), c1.copy(reserveHeaps = topReserveHeap +: hs1.tail))
                } else {
                  assert(hs1.size == 1)
                  assert(c.reserveHeaps == c1.reserveHeaps)
                  QS(hs1.head, decider.fresh(sorts.Snap), c1)
                }

              case _ => Failure(ve)}
          })(Q)
        }

        φ match {
          case wand: ast.MagicWand =>
            magicWandSupporter.createChunk(σ, wand, pve, c)((chWand, c1) => {
              val ve = pve dueTo MagicWandChunkNotFound(wand)
              QL(σ, h, chWand, wand, ve, c1)})
          case v: ast.AbstractLocalVar =>
            val tWandChunk = σ.γ(v).asInstanceOf[MagicWandChunkTerm].chunk
            val ve = pve dueTo NamedMagicWandChunkNotFound(v)
            QL(σ, h, tWandChunk, tWandChunk.ghostFreeWand, ve, c)
          case _ => sys.error(s"Expected a magic wand, but found node $φ")
        }

      case pckg @ ast.PackagingGhostOp(eWand, eIn) =>
        assert(c.exhaleExt)
        assert(c.reserveHeaps.head.values.isEmpty)
        /** TODO: [[viper.silicon.supporters.HeuristicsSupporter.heuristicsSupporter.packageWand]]
          *       Is essentially a copy of the code here. Re-use code to avoid running out of sync!
          */
        magicWandSupporter.packageWand(σ, eWand, pve, c)((chWand, c1) => {
          val hOps = c1.reserveHeaps.head + chWand
          val c2 = c1.copy(exhaleExt = true,
                           reserveHeaps = H() +: hOps +: c1.reserveHeaps.tail,
                           lhsHeap = None)
          assert(c2.reserveHeaps.length == c.reserveHeaps.length)
          assert(c2.consumedChunks.length == c.consumedChunks.length)
          assert(c2.consumedChunks.length == c2.reserveHeaps.length - 1)
          val σEmp = Σ(σ.γ, Ø, σ.g)
          consume(σEmp, σEmp.h, FullPerm(), eIn, pve, c2)((h3, _, c3) =>
            Q(h3, decider.fresh(sorts.Snap), c3))})

      case ast.ApplyingGhostOp(eWandOrVar, eIn) =>
        val (eWand, eLHSAndWand, γ1) = eWandOrVar match {
          case _eWand: ast.MagicWand =>
            (_eWand, ast.And(_eWand.left, _eWand)(_eWand.left.pos, _eWand.left.info), σ.γ)
          case v: ast.AbstractLocalVar =>
            val chWand = σ.γ(v).asInstanceOf[MagicWandChunkTerm].chunk
            val _eWand = chWand.ghostFreeWand
            (_eWand, ast.And(_eWand.left, _eWand)(v.pos, v.info), Γ(chWand.bindings))
              /* Note that wand reference v is most likely not bound in tChunk.bindings.
               * Since wands cannot be recursive, this shouldn't be a problem,
               * as long as v doesn't need to be looked during
               * magicWandSupporter.applyingWand (for whatever reason).
               */
          case _ => sys.error(s"Expected a magic wand, but found node $φ")
        }

        heuristicsSupporter.tryOperation[S, H](s"applying $eWand")(σ, h, c)((σ, h, c, QS) =>
          magicWandSupporter.applyingWand(σ, γ1, eWand, eLHSAndWand, pve, c)(QS)){case (σ1, h1, c1) =>
            consume(σ1, h1, FullPerm(), eIn, pve, c1)((h4, _, c4) =>
              Q(h4, decider.fresh(sorts.Snap), c4))}

      case ast.FoldingGhostOp(acc @ ast.PredicateAccessPredicate(ast.PredicateAccess(eArgs, predicateName), ePerm),
                              eIn) =>

        heuristicsSupporter.tryOperation[S, H](s"folding $acc")(σ, h, c)((σ, h, c, QS) =>
          magicWandSupporter.foldingPredicate(σ, acc, pve, c)(QS)){case (σ1, h1, c1) =>
            consume(σ1, h1, FullPerm(), eIn, pve, c1)((h4, _, c4) =>
              Q(h4, decider.fresh(sorts.Snap), c4))}

      case ast.UnfoldingGhostOp(acc @ ast.PredicateAccessPredicate(ast.PredicateAccess(eArgs, predicateName), ePerm),
                                eIn) =>

        heuristicsSupporter.tryOperation[S, H](s"unfolding $acc")(σ, h, c)((σ, h, c, QS) =>
          magicWandSupporter.unfoldingPredicate(σ, acc, pve, c)(QS)){case (σ1, h1, c1) =>
            consume(σ1, h1, FullPerm(), eIn, pve, c1)((h4, _, c4) =>
              Q(h4, decider.fresh(sorts.Snap), c4))}

      case _ =>
        evalAndAssert(σ, φ, pve, c)((t, c1) => {
          Q(h, t, c1)
        })
    }

    consumed
  }

  private def evalAndAssert(σ: S, e: ast.Exp, pve: PartialVerificationError, c: C)
                           (Q: (Term, C) => VerificationResult)
                           : VerificationResult = {

    /* It is expected that the partially consumed heap (h in the above implementation of
     * `consume`) has already been assigned to `c.partiallyConsumedHeap`.
     *
     * Switch to the eval heap (σUsed) of magic wand's exhale-ext, if necessary.
     * This is done here already (the evaluator would do it as well) to ensure that the eval
     * heap is compressed by tryOrFail if the assertion fails.
     */
    val σ1 = σ \ magicWandSupporter.getEvalHeap(σ, c)
    val c1 = c.copy(reserveHeaps = Nil, exhaleExt = false)

    decider.tryOrFail[S](σ1, c1)((σ2, c2, QS, QF) => {
      eval(σ2, e, pve, c2)((t, c3) =>
        decider.assert(σ2, t) {
          case true =>
            assume(t)
            QS(σ2, c3)
          case false =>
            QF(Failure(pve dueTo AssertionFalse(e)))
        })
    })((_, c2) => {
      val c3 = c2.copy(reserveHeaps = c.reserveHeaps,
                       exhaleExt = c.exhaleExt)
      Q(Unit, c3)
    })
  }
}<|MERGE_RESOLUTION|>--- conflicted
+++ resolved
@@ -198,28 +198,21 @@
                     decider.prover.logComment("Definitional axioms for inverse functions")
                     assume(invFct.definitionalAxioms)
                     val inversePredicate = invFct(formalVars) // e⁻¹(arg1, ..., argn)
-<<<<<<< HEAD
-                    val rPerm = PermTimes(tLoss, p).replace(tQVar, inversePredicate)
-                    val rCond = tCond.replace(tQVar, inversePredicate)
-                    val rArgs = tArgs.map(arg => arg.replace(tQVar, inversePredicate))
-                    quantifiedPredicateChunkSupporter.splitLocations(σ, h, predicate, Some(tQVar), inversePredicate, formalVars,  rArgs, rCond, rPerm, chunkOrderHeuristics, c1) {
+                    quantifiedPredicateChunkSupporter.splitLocations(σ, h, predicate, Some(tQVar),formalVars,  tArgs, tCond, PermTimes(tLoss, p), chunkOrderHeuristics, c1) {
                       case Some((h1, ch, psfDef, c2)) =>
-=======
-                  val rPerm = PermTimes(tLoss, p).replace(tQVar, inversePredicate) // p(e⁻¹(arg1, ..., argn))
-                  val rCondition = tCond.replace(tQVar, inversePredicate) // c(e⁻¹(arg1, ..., argn))
-                  val rArgs = tArgs.map(arg => arg.replace(tQVar, inversePredicate))
-                    quantifiedPredicateChunkSupporter.splitLocations(σ, h, predicate, Some(tQVar), formalVars,  rArgs, rCondition, rPerm, chunkOrderHeuristics, c1) {                  case Some((h1, ch, psfDef, c2)) =>
->>>>>>> 6d347b00
+                        println(h1)
+                        println(ch)
+                        println(psfDef)
+                        println(c2)
                         val psfDomain = if (c2.psfAsSnap) psfDef.domainDefinitions(invFct) else Seq.empty
                         decider.prover.logComment("Definitional axioms for field value function")
                        assume(psfDomain ++ psfDef.snapDefinitions)
-                       /* val fr1 = c2.functionRecorder.recordQPTerms(c2.quantifiedVariables,
+                        val fr1 = c2.functionRecorder.recordQPTerms(c2.quantifiedVariables,
                           decider.pcs.branchConditions,
                           invFct.definitionalAxioms ++ psfDomain ++ psfDef.snapDefinitions)
                         val fr2 = if (true/*fvfDef.freshFvf*/) fr1.recordPsf(predicate, psfDef.psf) else fr1
                         val c3 = c2.copy(functionRecorder = fr2)
-                          Q(h1, ch.psf.convert(sorts.Snap), c3)*/
-                        Q(h1, ch.psf.convert(sorts.Snap), c2)
+                          Q(h1, ch.psf.convert(sorts.Snap), c3)
                       case None =>
                         println("splitLocations returned nothing")
                         Failure(pve dueTo InsufficientPermission(predAccPred.loc))}
