package semper
package silicon

import com.weiglewilczek.slf4s.Logging
import sil.verifier.PartialVerificationError
<<<<<<< HEAD
import sil.verifier.reasons.{MagicWandChunkOutdated, InsufficientPermission, NonPositivePermission, AssertionFalse, MagicWandChunkNotFound}
import sil.ast.LocalVar
=======
import sil.verifier.reasons.{NonPositivePermission, AssertionFalse}
>>>>>>> 51be6cc4
import interfaces.state.{Store, Heap, PathConditions, State, StateFormatter, ChunkIdentifier, StateFactory}
import interfaces.{Producer, Consumer, Evaluator, VerificationResult, Failure}
import interfaces.reporting.TraceView
import interfaces.decider.Decider
import reporting.{DefaultContext, Consuming, ImplBranching, IfBranching, Bookkeeper}
import state.{SymbolConvert, DirectChunk, DirectFieldChunk, DirectPredicateChunk, MagicWandChunk}
import state.terms._
import state.terms.perms.{IsPositive, IsNoAccess, IsAsPermissive}
import supporters.MagicWandSupporter
import heap.QuantifiedChunkHelper

trait DefaultConsumer[ST <: Store[ST], H <: Heap[H],
											PC <: PathConditions[PC], S <: State[ST, H, S],
											TV <: TraceView[TV, ST, H, S]]
		extends Consumer[DefaultFractionalPermissions, DirectChunk, ST, H, S, DefaultContext[ST, H, S], TV]
		{ this: Logging with Evaluator[DefaultFractionalPermissions, ST, H, S, DefaultContext[ST, H, S], TV]
                    with Producer[DefaultFractionalPermissions, ST, H, S, DefaultContext[ST, H, S], TV]
									  with Brancher[ST, H, S, DefaultContext[ST, H, S], TV] =>

  private type C = DefaultContext[ST, H, S]
  private type P = DefaultFractionalPermissions

  protected implicit val manifestH: Manifest[H]

  protected val decider: Decider[P, ST, H, PC, S, C, TV]
  import decider.assume

  protected val stateFactory: StateFactory[ST, H, S]
  import stateFactory.Γ

  protected val symbolConverter: SymbolConvert
  import symbolConverter.toSort

  protected val stateUtils: StateUtils[ST, H, PC, S, C, TV]
  protected val magicWandSupporter: MagicWandSupporter[ST, H, PC, S, C]
  protected val stateFormatter: StateFormatter[ST, H, S, String]
  protected val bookkeeper: Bookkeeper
  protected val config: Config
  protected val quantifiedChunkHelper: QuantifiedChunkHelper[ST, H, PC, S, C, TV]

  /*
   * ATTENTION: The DirectChunks passed to the continuation correspond to the
   * chunks as they existed when the consume took place. More specifically,
   * the amount of permissions that come with these chunks is NOT the amount
   * that has been consumed, but the amount that was found in the heap.
   */
	def consume(σ: S, p: P, φ: ast.Expression, pve: PartialVerificationError, c: C, tv: TV)
             (Q: (S, Term, List[DirectChunk], C) => VerificationResult)
             : VerificationResult = {

    /* TODO: What should the result of current-perms(x.f) be when it occurs on the rhs of a magic wand? */

<<<<<<< HEAD
    val c0 = c.copy(reserveEvalHeap = c.reserveHeap)

    consume(σ, σ.h, p, φ, pve, c0, tv)((h1, t, dcs, c1) => {
      val c2 = c1.copy(reserveEvalHeap = c.reserveEvalHeap)
      Q(σ \ h1, t, dcs, c2)})
  }
=======
    consume(σ, σ.h, p, φ.whenExhaling, pve, c, tv)((h1, t, dcs, c1) =>
      Q(σ \ h1, t, dcs, c1))
>>>>>>> 51be6cc4

  def consumes(σ: S,
               p: P,
               φs: Seq[ast.Expression],
               pvef: ast.Expression => PartialVerificationError,
               c: C,
               tv: TV)
              (Q: (S, List[Term], List[DirectChunk], C) => VerificationResult)
              : VerificationResult =

    consumes(σ, σ.h, p, φs map (_.whenExhaling), Nil, Nil, pvef, c, tv)(Q)

  private def consumes(σ: S, h: H, p: P, φs: Seq[ast.Expression], ts: List[Term], dcs: List[DirectChunk], pvef: ast.Expression => PartialVerificationError, c: C, tv: TV)
                       (Q: (S, List[Term], List[DirectChunk], C) => VerificationResult)
                       : VerificationResult =

    if (φs.isEmpty)
      Q(σ \ h, ts.reverse, dcs.reverse, c)
    else
      consume(σ, h, p, φs.head, pvef(φs.head), c, tv)((h1, t, dcs1, c1) =>
        consumes(σ, h1, p, φs.tail, t :: ts, dcs1 ::: dcs, pvef, c1, tv)(Q))


  protected def consume(σ: S, h: H, p: P, φ: ast.Expression, pve: PartialVerificationError, c: C, tv: TV)
			                 (Q: (H, Term, List[DirectChunk], C) => VerificationResult)
                       : VerificationResult = {

    val tv1 = tv.stepInto(c, Consuming[ST, H, S](σ, h, p, φ))

    internalConsume(σ, h, p, φ, pve, c, tv1)((h1, s1, dcs, c1) => {
      tv1.currentStep.σPost = σ \ h1
      Q(h1, s1, dcs, c1)
    })
  }

  private def internalConsume(σ: S, h: H, p: P, φ: ast.Expression, pve: PartialVerificationError, c: C, tv: TV)
                             (Q: (H, Term, List[DirectChunk], C) => VerificationResult)
                             : VerificationResult = {

    if (!φ.isInstanceOf[ast.And]) {
      logger.debug(s"\nCONSUME ${φ.pos}: $φ")
      logger.debug(stateFormatter.format(σ))
      logger.debug("hE = " + stateFormatter.format(h))
      if (c.reserveHeap.nonEmpty) {
        logger.debug("hR = " + stateFormatter.format(c.reserveHeap.get))
        logger.debug("hRE = " + stateFormatter.format(c.reserveEvalHeap.get))
      }
    }

		val consumed = φ match {
      case ast.And(a1, a2) if !φ.isPure =>
				consume(σ, h, p, a1, pve, c, tv)((h1, s1, dcs1, c1) =>
					consume(σ, h1, p, a2, pve, c1, tv)((h2, s2, dcs2, c2) =>
						Q(h2, Combine(s1, s2), dcs1 ::: dcs2, c2)))

      case ast.Implies(e0, a0) if !φ.isPure =>
				eval(σ, e0, pve, c, tv)((t0, c1) =>
					branch(σ, t0, c, tv, ImplBranching[ST, H, S](e0, t0),
						(c2: C, tv1: TV) => consume(σ, h, p, a0, pve, c2, tv1)(Q),
						(c2: C, tv1: TV) => Q(h, Unit, Nil, c2)))

      case ast.Ite(e0, a1, a2) if !φ.isPure =>
        eval(σ, e0, pve, c, tv)((t0, c1) =>
          branch(σ, t0, c, tv, IfBranching[ST, H, S](e0, t0),
            (c2: C, tv1: TV) => consume(σ, h, p, a1, pve, c2, tv1)(Q),
            (c2: C, tv1: TV) => consume(σ, h, p, a2, pve, c2, tv1)(Q)))


      /* Quantified field access predicate */
      case ast.Forall(vars, triggers, ast.Implies(cond, ast.FieldAccessPredicate(locacc @ ast.FieldAccess(eRcvr, f), loss))) =>
        val tVars = vars map (v => decider.fresh(v.name, toSort(v.typ)))
        val γVars = Γ((vars map (v => ast.LocalVariable(v.name)(v.typ))) zip tVars)
        val σ0 = σ \+ γVars

        eval(σ0, cond, pve, c, tv)((tCond, c1) => {
          /* We cheat a bit and syntactically rewrite the range; this should
           * not be needed if the axiomatisation supported it.
           */
          val rewrittenCond = quantifiedChunkHelper.rewriteGuard(tCond)
          if (decider.check(σ0, Not(rewrittenCond)))
            Q(h, Unit, Nil, c1)
          else {
            decider.assume(rewrittenCond)
            eval(σ0, eRcvr, pve, c1, tv)((tRcvr, c2) =>
              evalp(σ0, loss, pve, c2, tv)((tPerm, c3) => {
                val h2 = if (quantifiedChunkHelper.isQuantifiedFor(h,f.name)) σ0.h else quantifiedChunkHelper.quantifyChunksForField(h, f.name)
                quantifiedChunkHelper.value(σ, h2, tRcvr, f, pve, locacc, c3, tv)(t => {
                  val ch = quantifiedChunkHelper.transform(tRcvr, f, null, tPerm, /* takes care of rewriting the cond */ tCond)
                  quantifiedChunkHelper.consume(σ, h2, ch, pve, locacc, c3, tv)(h3 => {
//                    println("\n[consumer/forall]")
//                    println(s"  t = $t")
                    Q(h3, t, Nil, c3)})})}))}})

      /* Field access predicates for quantified fields */
      case ast.AccessPredicate(locacc @ ast.FieldAccess(eRcvr, field), perm) if quantifiedChunkHelper.isQuantifiedFor(h, field.name) =>
        eval(σ, eRcvr, pve, c, tv)((tRcvr, c1) =>
          evalp(σ, perm, pve, c1, tv)((tPerm, c2) =>
            quantifiedChunkHelper.value(σ, h, tRcvr, field, pve, locacc, c2, tv)(t => {
              val ch = quantifiedChunkHelper.transformElement(tRcvr, field.name, null, tPerm)
              quantifiedChunkHelper.consume(σ, h, ch, pve, locacc, c2, tv)(h2 =>
                Q(h2, t, Nil, c2))})))

      case ast.AccessPredicate(locacc, perm) =>
        withChunkIdentifier(σ, locacc, true, pve, c, tv)((id, c1) =>
          evalp(σ, perm, pve, c1, tv)((tPerm, c2) =>
            decider.assert(σ, IsPositive(tPerm)){
              case true =>
                consumePermissions(σ, h, id, p * tPerm, locacc, pve, c2, tv)((h1, ch, c3, results) =>
                  ch match {
                    case fc: DirectFieldChunk =>
                        val snap = fc.value.convert(sorts.Snap)
                        Q(h1, snap, fc :: Nil, c3)
                    case pc: DirectPredicateChunk =>
                      val h2 =
                        if (results.consumedCompletely)
                          pc.nested.foldLeft(h1){case (ha, nc) => ha - nc}
                        else
                          h1
                      Q(h2, pc.snap, pc :: Nil, c3)
                    case _ => sys.error(s"Unexpected chunk after consuming $φ: $ch")})
              case false =>
                Failure[C, ST, H, S, TV](pve dueTo NonPositivePermission(perm), c2, tv)}))

<<<<<<< HEAD
      /* TODO: Needs to consider both heaps. Try to merge this code with consumeIncludingReserveHeap. */
      case _ if φ.typ == ast.types.Wand =>
        /* Resolve wand and get mapping from (possibly renamed) local variables to their values. */
        val (wand, wandValues) = magicWandSupporter.resolveWand(σ, φ)
        val σ0 = σ \+ Γ(wandValues)

        /* If necessary, reinterprets the wand chunk. */
        def reinterpret(ch: MagicWandChunk[H], c: C, tv: TV)
               (Q: C => VerificationResult)
               : VerificationResult = {

          if (!c.reinterpretWand)
            Q(c)
          else {
            /* Collect pold-expressions together with conditional guards they are nested in.
             * For example, b ==> pold(e) will be returned as (b, pold(e)).
             */
            val pathConditionedPOlds = magicWandSupporter.pathConditionedPOlds(wand)
            /* Extract e from pold(e) and turn the list of pairs (b, pold(e)) into a list
             * of terms of the shape b && e == pold(e).
             */
            val eqs = pathConditionedPOlds.map{case (pc, po) =>
              val eq = ast.Equals(po.exp, po)(po.pos, po.info)
              ast.Implies(pc, eq)(pc.pos, pc.info)
            }
            val eSame = ast.utils.BigAnd(eqs)
            /* Check the generated equalities. */
            eval(σ0, eSame, pve, c.copy(poldHeap = Some(ch.hPO)), tv)((tSame, c1) =>
              decider.assert(σ, tSame) {
                case true =>
                  Q(c1.copy(poldHeap = c.poldHeap))
                case false =>
                  Failure[C, ST, H, S, TV](pve dueTo MagicWandChunkOutdated(wand), c1, tv)})}}

        /* TODO: Getting id by first creating a chunk is not elegant. */
        val id = magicWandSupporter.createChunk(σ0.γ, σ0.h, wand).id
        decider.getChunk[MagicWandChunk[H]](σ0, h, id) match {
          case Some(ch) =>
            reinterpret(ch, c, tv)(c2 =>
              Q(h - ch, decider.fresh(sorts.Snap), List(ch), c2))
          case None if c.reserveHeap.nonEmpty =>
            decider.getChunk[MagicWandChunk[H]](σ0, c.reserveHeap.get, id) match {
              case Some(ch) =>
                reinterpret(ch, c, tv)(c2 => {
                  val c3 = c2.copy(reserveHeap = Some(c.reserveHeap.get - ch))
                  Q(h, decider.fresh(sorts.Snap), List(ch), c3)})
              case None =>
                Failure[C, ST, H, S, TV](pve dueTo MagicWandChunkNotFound(wand), c, tv)}
          case None =>
            Failure[C, ST, H, S, TV](pve dueTo MagicWandChunkNotFound(wand), c, tv)}
=======
      case _: ast.InhaleExhale =>
        Failure[C, ST, H, S, TV](ast.Consistency.createUnexpectedInhaleExhaleExpressionError(φ), c, tv)
>>>>>>> 51be6cc4

			/* Any regular Expressions, i.e. boolean and arithmetic.
			 * IMPORTANT: The expressions need to be evaluated in the initial heap(s) (σ.h, c.reserveEvalHeap) and
			 * not in the partially consumed heap(s) (h, c.reserveHeap).
			 */
      case _ =>
        decider.tryOrFail[(H, Term, List[DirectChunk], C)](σ)((σ1, QS, QF) => {
          eval(σ1, φ, pve, c, tv)((t, c) =>
            decider.assert(σ1, t) {
              case true =>
                assume(t)
                QS((h, Unit, Nil, c))
              case false =>
                QF(Failure[C, ST, H, S, TV](pve dueTo AssertionFalse(φ), c, tv))
            })
        })(Q.tupled)
		}

		consumed
	}

  private def consumePermissions(σ: S,
                                 h: H,
                                 id: ChunkIdentifier,
                                 pLoss: P,
                                 locacc: ast.LocationAccess,
                                 pve: PartialVerificationError,
                                 c: C,
                                 tv: TV)
                                (Q: (H, DirectChunk, C, PermissionsConsumptionResult) => VerificationResult)
                                : VerificationResult = {

    // TODO: Integrate into regular (non-)exact consumption!
    if (c.reserveHeap.nonEmpty)
      return consumeIncludingReserveHeap(σ, h, id, pLoss, locacc, pve, c, tv)(Q)

    if (consumeExactRead(pLoss, c)) {
      decider.withChunk[DirectChunk](σ, h, id, pLoss, locacc, pve, c, tv)(ch => {
        if (decider.check(σ, IsNoAccess(ch.perm - pLoss))) {
          Q(h - ch, ch, c, PermissionsConsumptionResult(true))}
        else
          Q(h - ch + (ch - pLoss), ch, c, PermissionsConsumptionResult(false))})
    } else {
      decider.withChunk[DirectChunk](σ, h, id, locacc, pve, c, tv)(ch => {
        assume(pLoss < ch.perm)
        Q(h - ch + (ch - pLoss), ch, c, PermissionsConsumptionResult(false))})
    }
  }

  private def consumeIncludingReserveHeap(σ: S,
                                          h: H,
                                          id: ChunkIdentifier,
                                          pLoss: P,
                                          locacc: ast.LocationAccess,
                                          pve: PartialVerificationError,
                                          c: C,
                                          tv: TV)
                                         (Q: (H, DirectChunk, C, PermissionsConsumptionResult) => VerificationResult)
                                         : VerificationResult = {

    val (h1, optCh1, pLoss1, c1) = consumeMaxPermissions(σ, h, id, pLoss, c, tv)

    if (decider.check(σ, IsNoAccess(pLoss1))) {
      Q(h1, optCh1.get, c1, PermissionsConsumptionResult(false)) // TODO: PermissionsConsumptionResult is bogus!
    } else {
      val (h2, optCh2, pLoss2, c2) = consumeMaxPermissions(σ, c1.reserveHeap.get, id, pLoss1, c1, tv)
      if (decider.check(σ, IsNoAccess(pLoss2))) {
        val tVal = (optCh1, optCh2) match {
          case (Some(fc1: DirectFieldChunk), Some(fc2: DirectFieldChunk)) => fc1.value === fc2.value
          case (Some(pc1: DirectPredicateChunk), Some(pc2: DirectPredicateChunk)) => pc1.snap === pc2.snap
          case _ => True()}
        assume(tVal)
        val c3 = c2.copy(reserveHeap = Some(h2))
        Q(h1, optCh2.get, c3, PermissionsConsumptionResult(false)) // TODO: PermissionsConsumptionResult is bogus!
      } else {
        Failure[C, ST, H, S, TV](pve dueTo InsufficientPermission(locacc), c2, tv)
      }
    }
  }

  private def consumeMaxPermissions(σ: S,
                                    h: H,
                                    id: ChunkIdentifier,
                                    pLoss: P,
                                    c: C,
                                    tv: TV)
                                   : (H, Option[DirectChunk], P, C) = {

    decider.getChunk[DirectChunk](σ, h, id) match {
      case result @ Some(ch) =>
        val (pToConsume, pKeep) =
          if (decider.check(σ, IsAsPermissive(ch.perm, pLoss))) (NoPerm(), ch.perm - pLoss)
          else (pLoss - ch.perm, NoPerm())
        val h1 =
          if (decider.check(σ, IsNoAccess(pKeep))) h - ch
          else h - ch + (ch \ pKeep)
        (h1, result, pToConsume, c)

      case None => (h, None, pLoss, c)
    }
  }

  private def consumeExactRead(fp: P, c: C): Boolean = fp match {
    case TermPerm(v: Var) => !c.constrainableARPs.contains(v)
    case _: TermPerm => true
    case _: WildcardPerm => false
    case PermPlus(t0, t1) => consumeExactRead(t0, c) || consumeExactRead(t1, c)
    case PermMinus(t0, t1) => consumeExactRead(t0, c) || consumeExactRead(t1, c)
    case PermTimes(t0, t1) => consumeExactRead(t0, c) && consumeExactRead(t1, c)
    case IntPermTimes(_, t1) => consumeExactRead(t1, c)
    case _ => true
  }
}

private case class PermissionsConsumptionResult(consumedCompletely: Boolean)<|MERGE_RESOLUTION|>--- conflicted
+++ resolved
@@ -3,12 +3,7 @@
 
 import com.weiglewilczek.slf4s.Logging
 import sil.verifier.PartialVerificationError
-<<<<<<< HEAD
 import sil.verifier.reasons.{MagicWandChunkOutdated, InsufficientPermission, NonPositivePermission, AssertionFalse, MagicWandChunkNotFound}
-import sil.ast.LocalVar
-=======
-import sil.verifier.reasons.{NonPositivePermission, AssertionFalse}
->>>>>>> 51be6cc4
 import interfaces.state.{Store, Heap, PathConditions, State, StateFormatter, ChunkIdentifier, StateFactory}
 import interfaces.{Producer, Consumer, Evaluator, VerificationResult, Failure}
 import interfaces.reporting.TraceView
@@ -61,17 +56,12 @@
 
     /* TODO: What should the result of current-perms(x.f) be when it occurs on the rhs of a magic wand? */
 
-<<<<<<< HEAD
     val c0 = c.copy(reserveEvalHeap = c.reserveHeap)
 
-    consume(σ, σ.h, p, φ, pve, c0, tv)((h1, t, dcs, c1) => {
+    consume(σ, σ.h, p, φ.whenExhaling, pve, c0, tv)((h1, t, dcs, c1) => {
       val c2 = c1.copy(reserveEvalHeap = c.reserveEvalHeap)
       Q(σ \ h1, t, dcs, c2)})
   }
-=======
-    consume(σ, σ.h, p, φ.whenExhaling, pve, c, tv)((h1, t, dcs, c1) =>
-      Q(σ \ h1, t, dcs, c1))
->>>>>>> 51be6cc4
 
   def consumes(σ: S,
                p: P,
@@ -195,7 +185,9 @@
               case false =>
                 Failure[C, ST, H, S, TV](pve dueTo NonPositivePermission(perm), c2, tv)}))
 
-<<<<<<< HEAD
+      case _: ast.InhaleExhale =>
+        Failure[C, ST, H, S, TV](ast.Consistency.createUnexpectedInhaleExhaleExpressionError(φ), c, tv)
+
       /* TODO: Needs to consider both heaps. Try to merge this code with consumeIncludingReserveHeap. */
       case _ if φ.typ == ast.types.Wand =>
         /* Resolve wand and get mapping from (possibly renamed) local variables to their values. */
@@ -246,10 +238,6 @@
                 Failure[C, ST, H, S, TV](pve dueTo MagicWandChunkNotFound(wand), c, tv)}
           case None =>
             Failure[C, ST, H, S, TV](pve dueTo MagicWandChunkNotFound(wand), c, tv)}
-=======
-      case _: ast.InhaleExhale =>
-        Failure[C, ST, H, S, TV](ast.Consistency.createUnexpectedInhaleExhaleExpressionError(φ), c, tv)
->>>>>>> 51be6cc4
 
 			/* Any regular Expressions, i.e. boolean and arithmetic.
 			 * IMPORTANT: The expressions need to be evaluated in the initial heap(s) (σ.h, c.reserveEvalHeap) and
