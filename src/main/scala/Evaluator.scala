/*
 * This Source Code Form is subject to the terms of the Mozilla Public
 * License, v. 2.0. If a copy of the MPL was not distributed with this
 * file, You can obtain one at http://mozilla.org/MPL/2.0/.
 */

package viper
package silicon

import org.slf4s.Logging
import silver.ast
import silver.verifier.PartialVerificationError
import silver.verifier.errors.PreconditionInAppFalse
import silver.verifier.reasons.{DivisionByZero, ReceiverNull, NegativePermission}
import reporting.Bookkeeper
import interfaces.{Evaluator, Consumer, Producer, VerificationResult, Failure, Success}
import interfaces.state.{Store, Heap, PathConditions, State, StateFactory, StateFormatter, HeapCompressor,
    Chunk, ChunkIdentifier}
import interfaces.decider.Decider
import state.{DefaultContext, PredicateChunkIdentifier, FieldChunkIdentifier, SymbolConvert, DirectChunk,
    DirectFieldChunk}
import state.terms._
import state.terms.implicits._
import state.terms.perms.IsNonNegative
import supporters.{Joiner, Brancher, PredicateSupporter, QuantifiedChunkSupporter}

trait DefaultEvaluator[ST <: Store[ST],
                       H <: Heap[H],
                       PC <: PathConditions[PC],
                       S <: State[ST, H, S]]
    extends Evaluator[ST, H, S, DefaultContext]
    { this: Logging with Consumer[DirectChunk, ST, H, S, DefaultContext]
                    with Producer[ST, H, S, DefaultContext]
                    with PredicateSupporter[ST, H, PC, S]
                    with Brancher[ST, H, S, DefaultContext]
                    with Joiner[DefaultContext] =>

  private type C = DefaultContext

  protected val decider: Decider[ST, H, PC, S, C]
  import decider.{fresh, assume}

  protected val stateFactory: StateFactory[ST, H, S]
  import stateFactory._

  protected val symbolConverter: SymbolConvert
  import symbolConverter.toSort

  protected val stateFormatter: StateFormatter[ST, H, S, String]
  protected val config: Config
  protected val bookkeeper: Bookkeeper
  protected val heapCompressor: HeapCompressor[ST, H, S, C]

  protected val quantifiedChunkSupporter: QuantifiedChunkSupporter[ST, H, PC, S]

  def evals(σ: S, es: Seq[ast.Exp], pve: PartialVerificationError, c: C)
           (Q: (List[Term], C) => VerificationResult)
           : VerificationResult =

    evals2(σ, es, Nil, pve, c)((ts, c1) =>
      Q(ts, c1))

  private def evals2(σ: S,
                     es: Seq[ast.Exp],
                     ts: List[Term],
                     pve: PartialVerificationError,
                     c: C)
                    (Q: (List[Term], C) => VerificationResult)
                    : VerificationResult = {

    if (es.isEmpty)
      Q(ts.reverse, c)
    else
      eval(σ, es.head, pve, c)((t, c1) =>
        evals2(σ, es.tail, t :: ts, pve, c1)(Q))
  }

  def eval(σ: S, e: ast.Exp, pve: PartialVerificationError, c: C)
          (Q: (Term, C) => VerificationResult)
          : VerificationResult = {


    /* For debugging only */
    e match {
      case  _: ast.TrueLit | _: ast.FalseLit | _: ast.NullLit | _: ast.IntLit | _: ast.FullPerm | _: ast.NoPerm
          | _: ast.AbstractLocalVar | _: ast.WildcardPerm | _: ast.FractionalPerm | _: ast.Result
          | _: ast.WildcardPerm | _: ast.FieldAccess =>

      case _ =>
        log.debug(s"\nEVAL ${e.pos}: $e")
        log.debug(stateFormatter.format(σ))
        decider.prover.logComment(s"[eval] $e")
    }

    eval2(σ, e, pve, c)((t, c1) => {
      val c2 =
        if (c1.recordPossibleTriggers)
          e match {
            case pt: ast.PossibleTrigger => c1.copy(possibleTriggers = c1.possibleTriggers + (pt -> t))
            case _ => c1}
        else
          c1
      Q(t, c2)})
  }

  protected def eval2(σ: S, e: ast.Exp, pve: PartialVerificationError, c: C)
                     (Q: (Term, C) => VerificationResult)
                     : VerificationResult = {

    /* Since commit 0cf1f26, evaluating unfoldings is a local operation, and it
     * might be tempting to think that we don't need to locally evaluate
     * Implies and Ite anymore. However, that is not true, because not all of
     * them occur in the context of an unfolding. They can also occur in a
     * pre/postcondition such as 'requires b1 ==> b2', in which case Silicon
     * still shouldn't branch.
     */

    /* TODO: LocalEvaluationResults collect contexts as well.
     *       However, only one context can be passed on to Q, and currently
     *       the one from the first LocalEvaluationResult is taken.
     *       This shouldn't be much of a problem, except maybe for debugging,
     *       as long as the context doesn't keep track of any crucial
     *       information. This may not always be the case, however. E.g., the
     *       Wands-Silicon prototype (for the rejected FM'14 paper) uses the
     *       context to record the reserve heap.
     */

    val resultTerm = e match {
      case _: ast.TrueLit => Q(True(), c)
      case _: ast.FalseLit => Q(False(), c)

      case _: ast.NullLit => Q(Null(), c)
      case ast.IntLit(bigval) => Q(IntLiteral(bigval), c)

      case ast.EqCmp(e0, e1) => evalBinOp(σ, e0, e1, Equals, pve, c)(Q)
      case ast.NeCmp(e0, e1) => evalBinOp(σ, e0, e1, (p0: Term, p1: Term) => Not(Equals(p0, p1)), pve, c)(Q)

      case v: ast.AbstractLocalVar => Q(σ.γ(v), c)

      case _: ast.FullPerm => Q(FullPerm(), c)
      case _: ast.NoPerm => Q(NoPerm(), c)

      case ast.FractionalPerm(e0, e1) =>
        var t1: Term = null
        evalBinOp(σ, e0, e1, (t0, _t1) => {t1 = _t1; FractionPerm(t0, t1)}, pve, c)((tFP, c1) =>
          failIfDivByZero(σ, tFP, e1, t1, predef.Zero, pve, c1)(Q))

      case _: ast.WildcardPerm =>
        val (tVar, tConstraints) = decider.freshARP()
        assume(tConstraints)
        Q(WildcardPerm(tVar), c)

      case ast.CurrentPerm(locacc) =>
        withChunkIdentifier(σ, locacc, true, pve, c)((id, c1) =>
          decider.getChunk[DirectChunk](σ, σ.h, id, c1) match {
            case Some(ch) => Q(ch.perm, c1)
            case None => Q(NoPerm(), c1)
          })

      case fa: ast.FieldAccess if quantifiedChunkSupporter.isQuantifiedFor(σ.h, fa.field.name) =>
        eval(σ, fa.rcv, pve, c)((tRcvr, c1) => {
          val qvars = c1.quantifiedVariables.filter(qv => tRcvr.existsDefined{case `qv` => true})
          val condition = And(c1.branchConditions)
          quantifiedChunkSupporter.withValue(σ, σ.h, fa.field, qvars, condition, tRcvr, pve, fa, c1)(fvfDef => {
            val fvfDomain = fvfDef.domainDefinition
            assume(fvfDomain +: fvfDef.valueDefinitions)
            val c2 = c1.snapshotRecorder match {
              case Some(sr) =>
                val sr1 = sr.recordSnapshot(fa, c1.branchConditions, fvfDef.lookupReceiver)
                            .recordQPTerms(qvars, c1.branchConditions, fvfDomain +: fvfDef.valueDefinitions)
                val sr2 =
                  if (fvfDef.freshFvf) sr1.recordFvf(fa.field, fvfDef.fvf)
                  else sr1
                c1.copy(snapshotRecorder = Some(sr2))
              case _ => c1}
            Q(fvfDef.lookupReceiver, c2)})})

      case fa: ast.FieldAccess =>
        withChunkIdentifier(σ, fa, true, pve, c)((id, c1) =>
          decider.withChunk[DirectFieldChunk](σ, σ.h, id, None, fa, pve, c1)((ch, c2) => {
            val c3 = c2.snapshotRecorder match {
              case Some(sr) =>
                c2.copy(snapshotRecorder = Some(sr.recordSnapshot(fa, c2.branchConditions, ch.value)))
              case _ => c2}
            Q(ch.value, c3)}))

      case ast.Not(e0) =>
        eval(σ, e0, pve, c)((t0, c1) =>
          Q(Not(t0), c1))

      case ast.Minus(e0) =>
        eval(σ, e0, pve, c)((t0, c1) =>
          Q(Minus(0, t0), c1))

      case ast.Old(e0) => eval(σ \ σ.g, e0, pve, c)(Q)

      case ast.Let(v, e0, e1) =>
        eval(σ, e0, pve, c)((t0, c1) =>
          eval(σ \+ (v.localVar, t0), e1, pve, c1)((t1, c2) =>
            Q(t1, c2)))

      /* Strict evaluation of AND */
      case ast.And(e0, e1) if config.disableShortCircuitingEvaluations() =>
        evalBinOp(σ, e0, e1, (t1, t2) => And(t1, t2), pve, c)(Q)

      /* Short-circuiting evaluation of AND */
      case ast.And(e0, e1) =>
        evalDependently(σ, e0, e1, Predef.identity, pve, c)((t0, optT1, c1) => {
          val tAnd = And(t0, optT1.getOrElse(True()))
          Q(tAnd, c1)})

      /* Strict evaluation of OR */
      case ast.Or(e0, e1) if config.disableShortCircuitingEvaluations() =>
        evalBinOp(σ, e0, e1, (t1, t2) => Or(t1, t2), pve, c)(Q)

      /* Short-circuiting evaluation of OR */
      case ast.Or(e0, e1) =>
        evalDependently(σ, e0, e1, Not, pve, c)((t0, optT1, c1) => {
          val tOr = Or(t0, optT1.getOrElse(True()))
          Q(tOr, c1)})

      case ast.Implies(e0, e1) =>
        evalDependently(σ, e0, e1, Predef.identity, pve, c)((t0, optT1, c1) => {
          val tImplies = Implies(t0, optT1.getOrElse(True()))
          Q(tImplies, c1)})

      case ite @ ast.CondExp(e0, e1, e2) =>
        eval(σ, e0, pve, c)((t0, c1) =>
          branchAndJoin(σ, t0, c1,
            (c2, QB) =>
              eval(σ, e1, pve, c2)(QB),
            (c2, QB) =>
              eval(σ, e2, pve, c2)(QB)
          )((optT1, optT2, cJoined) => {
            val tIte =
              Ite(t0,
                  optT1.getOrElse(fresh("$deadThen", toSort(e1.typ))),
                  optT2.getOrElse(fresh("$deadElse", toSort(e2.typ))))
            Q(tIte, cJoined)
          }))

      /* Integers */

      case ast.Add(e0, e1) =>
        evalBinOp(σ, e0, e1, Plus, pve, c)(Q)

      case ast.Sub(e0, e1) =>
        evalBinOp(σ, e0, e1, Minus, pve, c)(Q)

      case ast.Mul(e0, e1) =>
        evalBinOp(σ, e0, e1, Times, pve, c)(Q)

      case ast.Div(e0, e1) =>
        evalBinOp(σ, e0, e1, Div, pve, c)((tDiv, c1) =>
          failIfDivByZero(σ, tDiv, e1, tDiv.p1, 0, pve, c1)(Q))

      case ast.Mod(e0, e1) =>
        evalBinOp(σ, e0, e1, Mod, pve, c)((tMod, c1) =>
          failIfDivByZero(σ, tMod, e1, tMod.p1, 0, pve, c1)(Q))

      case ast.LeCmp(e0, e1) =>
        evalBinOp(σ, e0, e1, AtMost, pve, c)(Q)

      case ast.LtCmp(e0, e1) =>
        evalBinOp(σ, e0, e1, Less, pve, c)(Q)

      case ast.GeCmp(e0, e1) =>
        evalBinOp(σ, e0, e1, AtLeast, pve, c)(Q)

      case ast.GtCmp(e0, e1) =>
        evalBinOp(σ, e0, e1, Greater, pve, c)(Q)

      /* Permissions */

      case ast.PermAdd(e0, e1) =>
        evalBinOp(σ, e0, e1, PermPlus, pve, c)(Q)

      case ast.PermSub(e0, e1) =>
        evalBinOp(σ, e0, e1, PermMinus, pve, c)(Q)

      case ast.PermMul(e0, e1) =>
        evalBinOp(σ, e0, e1, PermTimes, pve, c)(Q)

      case ast.IntPermMul(e0, e1) =>
        eval(σ, e0, pve, c)((t0, c1) =>
          eval(σ, e1, pve, c1)((t1, c2) =>
            Q(IntPermTimes(t0, t1), c2)))

      case ast.PermDiv(e0, e1) =>
        eval(σ, e0, pve, c)((t0, c1) =>
          eval(σ, e1, pve, c1)((t1, c2) =>
            failIfDivByZero(σ, PermIntDiv(t0, t1), e1, t1, 0, pve, c1)(Q)))

      case ast.PermLeCmp(e0, e1) =>
        evalBinOp(σ, e0, e1, AtMost, pve, c)(Q)

      case ast.PermLtCmp(e0, e1) =>
        evalBinOp(σ, e0, e1, Less, pve, c)(Q)

      case ast.PermGeCmp(e0, e1) =>
        evalBinOp(σ, e0, e1, AtLeast, pve, c)(Q)

      case ast.PermGtCmp(e0, e1) =>
        evalBinOp(σ, e0, e1, Greater, pve, c)(Q)

      /* Others */

      /* Domains not handled directly */
      case dfa @ ast.DomainFuncApp(funcName, eArgs, _) =>
        evals(σ, eArgs, pve, c)((tArgs, c1) => {
          val inSorts = tArgs map (_.sort)
          val outSort = toSort(dfa.typ)
          val fi = symbolConverter.toFunction(c.program.findDomainFunction(funcName), inSorts :+ outSort)
          Q(DomainFApp(fi, tArgs), c1)})

      case sourceQuant: ast.QuantifiedExp /*if config.disableLocalEvaluations()*/ =>
        val (eQuant, qantOp, eTriggers) = sourceQuant match {
          case forall: ast.Forall =>
            val autoTriggeredForall = utils.ast.autoTrigger(forall)
            (autoTriggeredForall, Forall, autoTriggeredForall.triggers)
          case exists: ast.Exists =>
            (exists, Exists, Seq())
        }

        val body = eQuant.exp
        val vars = eQuant.variables map (_.localVar)

        val tVars = vars map (v => fresh(v.name, toSort(v.typ)))
        val γVars = Γ(vars zip tVars)
        val σQuant = σ \+ γVars

        val c0 = c.copy(quantifiedVariables = tVars ++ c.quantifiedVariables,
                        recordPossibleTriggers = true,
                        possibleTriggers = Map.empty)

        decider.locally[(Quantification, Iterable[Term], Quantification, C)](QB => {
          val πPre: Set[Term] = decider.π
          eval(σQuant, body, pve, c0)((tBody, c1) => {
            val πDelta = decider.π -- πPre
            evalTriggers(σQuant, eTriggers, pve, c1)((triggers, c2) => {
<<<<<<< HEAD
              val sourceLine = utils.ast.sourceLine(sourceQuant)
              val tQuant = Quantification(qantOp, tVars, tBody, triggers, s"prog.l$sourceLine")
              val (tAuxTopLevel, tAuxNested) = state.utils.partitionAuxiliaryTerms(πDelta)
              val tAuxQuant = Quantification(qantOp, tVars, And(tAuxNested), triggers, s"prog.l$sourceLine-aux")
              val c3 = c2.copy(quantifiedVariables = c2.quantifiedVariables.drop(tVars.length),
                               recordPossibleTriggers = c.recordPossibleTriggers,
                               possibleTriggers = c.possibleTriggers ++ (if (c.recordPossibleTriggers) c2.possibleTriggers else Map()))
              QB(tQuant, tAuxTopLevel, tAuxQuant, c3)})})
        }){case (tQuant, tAuxTopLevel, tAuxQuant, c1) =>
          decider.prover.logComment("Top-level auxiliary terms")
          assume(tAuxTopLevel)
          decider.prover.logComment("Nested auxiliary terms")
=======
              val qid = sourceQuant.pos match {
                case pos: ast.HasLineColumn => s"prog.l${pos.line}"
                case _ => s"prog.l${sourceQuant.pos}"}
              val tQuant = Quantification(qantOp, tVars, tBody, triggers, qid)
              val (topLevelTerms, nestedTerms) = state.utils.partitionAuxiliaryTerms(πDelta)
              val tAuxQuant = Quantification(qantOp, tVars, And(nestedTerms), triggers, s"$qid-aux")
              val c3 = c2.copy(quantifiedVariables = c2.quantifiedVariables.drop(tVars.length),
                               recordPossibleTriggers = c.recordPossibleTriggers,
                               possibleTriggers = c.possibleTriggers ++ (if (c.recordPossibleTriggers) c2.possibleTriggers else Map()))
              QB(tQuant, topLevelTerms, tAuxQuant, c3)})})
        }){case (tQuant, topLevelTerms, tAuxQuant, c1) =>
          decider.prover.logComment("[evalDependently] top-level auxiliary terms")
          assume(topLevelTerms)
          decider.prover.logComment("[evalDependently] nested auxiliary terms")
>>>>>>> 46ef03c9
          assume(tAuxQuant)
          Q(tQuant, c1)
        }

      case fapp @ ast.FuncApp(funcName, eArgs) =>
        val err = PreconditionInAppFalse(fapp)
        val func = c.program.findFunction(funcName)

        evals2(σ, eArgs, Nil, pve, c)((tArgs, c2) => {
          bookkeeper.functionApplications += 1
          val pre = ast.utility.Expressions.instantiateVariables(utils.ast.BigAnd(func.pres), func.formalArgs, eArgs)
          val joinFunctionArgs = tArgs //++ c2a.quantifiedVariables.filterNot(tArgs.contains)
          /* TODO: Does it matter that the above filterNot does not filter out quantified
           *       variables that are not "raw" function arguments, but instead are used
           *       in an expression that is used as a function argument?
           *       E.g., in
           *         forall i: Int :: fun(i*i)
           *       the above filterNot will not remove i from the list of already
           *       used quantified variables because i does not match i*i.
           *       Hence, the joinedFApp will take two arguments, namely, i*i and i,
           *       although the latter is not necessary.
           */
          join(toSort(func.typ), s"joined_${func.name}", joinFunctionArgs, c2)(QB => {
            val c3 = c2.copy(recordVisited = true)
            consume(σ, FullPerm(), pre, err, c3)((_, s, _, c4) => {
              val s1 = s.convert(sorts.Snap)
              val tFApp = FApp(symbolConverter.toFunction(func), s1, tArgs)
              val c5 = c4.snapshotRecorder match {
                case Some(sr) =>
                  c4.copy(snapshotRecorder = Some(sr.recordSnapshot(fapp, c4.branchConditions, s1)))
                case _ => c4}
              val c6 =
                if (c5.recordPossibleTriggers) c5.copy(possibleTriggers = c5.possibleTriggers + (fapp -> tFApp))
                else c5
              val c7 = c6.copy(recordVisited = c2.recordVisited)
              QB(tFApp, c7)})
            })(Q)})

      case ast.Unfolding(
              acc @ ast.PredicateAccessPredicate(pa @ ast.PredicateAccess(eArgs, predicateName), ePerm),
              eIn) =>

        val predicate = c.program.findPredicate(predicateName)

        if (c.cycles(predicate) < config.recursivePredicateUnfoldings()) {
          evals(σ, eArgs, pve, c)((tArgs, c1) =>
            eval(σ, ePerm, pve, c1)((tPerm, c2) =>
              decider.assert(σ, IsNonNegative(tPerm)) {
              case true =>
                join(toSort(eIn.typ), "joinedIn", c2.quantifiedVariables, c2)(QB => {
                  val c3 = c2.incCycleCounter(predicate)
                             .copy(recordVisited = true)
                    /* [2014-12-10 Malte] The commented code should replace the code following
                     * it, but using it slows down RingBufferRd.sil significantly. The generated
                     * Z3 output looks nearly identical, so my guess is that it is some kind
                     * of triggering problem, probably related to sequences.
                     */
//                    predicateSupporter.unfold(σ, predicate, tArgs, tPerm, pve, c2, pa)((σ1, c3) => {
//                      val c4 = c3.decCycleCounter(predicate)
//                      eval(σ1, eIn, pve, c4)((tIn, c5) =>
//                        QB(tIn, c5))})
                  consume(σ, FullPerm(), acc, pve, c3)((σ1, snap, chs, c4) => {
//                      val insγ = Γ(predicate.formalArgs map (_.localVar) zip tArgs)
                    val body = pa.predicateBody(c4.program).get /* Only non-abstract predicates can be unfolded */
                    produce(σ1 /*\ insγ*/, s => snap.convert(s), tPerm, body, pve, c4)((σ2, c5) => {
                      val c6 = c5.copy(recordVisited = c2.recordVisited)
                                 .decCycleCounter(predicate)
                      val σ3 = σ2 //\ (g = σ.g)
                      eval(σ3 /*\ σ.γ*/, eIn, pve, c6)(QB)})})
                })(Q)
              case false =>
                Failure[ST, H, S](pve dueTo NegativePermission(ePerm))}))
        } else {
          val unknownValue = fresh("recunf", toSort(eIn.typ))
          Q(unknownValue, c)
        }

      /* Sequences */

      case ast.SeqContains(e0, e1) => evalBinOp(σ, e1, e0, SeqIn, pve, c)(Q)
        /* Note the reversed order of the arguments! */

      case ast.SeqAppend(e0, e1) => evalBinOp(σ, e0, e1, SeqAppend, pve, c)(Q)
      case ast.SeqDrop(e0, e1) => evalBinOp(σ, e0, e1, SeqDrop, pve, c)(Q)
      case ast.SeqTake(e0, e1) => evalBinOp(σ, e0, e1, SeqTake, pve, c)(Q)
      case ast.SeqIndex(e0, e1) => evalBinOp(σ, e0, e1, SeqAt, pve, c)(Q)
      case ast.SeqLength(e0) => eval(σ, e0, pve, c)((t0, c1) => Q(SeqLength(t0), c1))
      case ast.EmptySeq(typ) => Q(SeqNil(toSort(typ)), c)
      case ast.RangeSeq(e0, e1) => evalBinOp(σ, e0, e1, SeqRanged, pve, c)(Q)

      case ast.SeqUpdate(e0, e1, e2) =>
        evals2(σ, List(e0, e1, e2), Nil, pve, c)((ts, c1) =>
          Q(SeqUpdate(ts(0), ts(1), ts(2)), c1))

      case ast.ExplicitSeq(es) =>
        evals2(σ, es.reverse, Nil, pve, c)((tEs, c1) => {
          val tSeq =
            tEs.tail.foldLeft[SeqTerm](SeqSingleton(tEs.head))((tSeq, te) =>
              SeqAppend(SeqSingleton(te), tSeq))
          assume(SeqLength(tSeq) === IntLiteral(es.size))
          Q(tSeq, c1)})

      /* Sets and multisets */

      case ast.EmptySet(typ) => Q(EmptySet(toSort(typ)), c)
      case ast.EmptyMultiset(typ) => Q(EmptyMultiset(toSort(typ)), c)

      case ast.ExplicitSet(es) =>
        evals2(σ, es, Nil, pve, c)((tEs, c1) => {
          val tSet =
            tEs.tail.foldLeft[SetTerm](SingletonSet(tEs.head))((tSet, te) =>
              SetAdd(tSet, te))
          Q(tSet, c1)})

      case ast.ExplicitMultiset(es) =>
        evals2(σ, es, Nil, pve, c)((tEs, c1) => {
          val tMultiset =
            tEs.tail.foldLeft[MultisetTerm](SingletonMultiset(tEs.head))((tMultiset, te) =>
              MultisetAdd(tMultiset, te))
          Q(tMultiset, c1)})

      case ast.AnySetUnion(e0, e1) => e.typ match {
        case _: ast.SetType => evalBinOp(σ, e0, e1, SetUnion, pve, c)(Q)
        case _: ast.MultisetType => evalBinOp(σ, e0, e1, MultisetUnion, pve, c)(Q)
        case _ => sys.error("Expected a (multi)set-typed expression but found %s (%s) of sort %s"
                            .format(e, e.getClass.getName, e.typ))
      }

      case ast.AnySetIntersection(e0, e1) => e.typ match {
        case _: ast.SetType => evalBinOp(σ, e0, e1, SetIntersection, pve, c)(Q)
        case _: ast.MultisetType => evalBinOp(σ, e0, e1, MultisetIntersection, pve, c)(Q)
        case _ => sys.error("Expected a (multi)set-typed expression but found %s (%s) of sort %s"
                            .format(e, e.getClass.getName, e.typ))
      }

      case ast.AnySetSubset(e0, e1) => e0.typ match {
        case _: ast.SetType => evalBinOp(σ, e0, e1, SetSubset, pve, c)(Q)
        case _: ast.MultisetType => evalBinOp(σ, e0, e1, MultisetSubset, pve, c)(Q)
        case _ => sys.error("Expected a (multi)set-typed expression but found %s (%s) of sort %s"
                            .format(e, e.getClass.getName, e.typ))
      }

      case ast.AnySetMinus(e0, e1) => e.typ match {
        case _: ast.SetType => evalBinOp(σ, e0, e1, SetDifference, pve, c)(Q)
        case _: ast.MultisetType => evalBinOp(σ, e0, e1, MultisetDifference, pve, c)(Q)
        case _ => sys.error("Expected a (multi)set-typed expression but found %s (%s) of sort %s"
                            .format(e, e.getClass.getName, e.typ))
      }

      case ast.AnySetContains(e0, e1) => e1.typ match {
        case _: ast.SetType => evalBinOp(σ, e0, e1, SetIn, pve, c)(Q)
        case _: ast.MultisetType => evalBinOp(σ, e0, e1, (t0, t1) => MultisetCount(t1, t0), pve, c)(Q)
        case _ => sys.error("Expected a (multi)set-typed expression but found %s (%s) of sort %s"
                            .format(e, e.getClass.getName, e.typ))
      }

      case ast.AnySetCardinality(e0) => e0.typ match {
        case _: ast.SetType => eval(σ, e0, pve, c)((t0, c1) => Q(SetCardinality(t0), c1))
        case _: ast.MultisetType => eval(σ, e0, pve, c)((t0, c1) => Q(MultisetCardinality(t0), c1))
        case _ => sys.error("Expected a (multi)set-typed expression but found %s (%s) of type %s"
                            .format(e0, e0.getClass.getName, e0.typ))
      }

      /* Unexpected nodes */

      case _: ast.InhaleExhaleExp =>
        Failure[ST, H, S](utils.consistency.createUnexpectedInhaleExhaleExpressionError(e))
    }

    resultTerm
  }

  def withChunkIdentifier(σ: S,
                          locacc: ast.LocationAccess,
                          assertRcvrNonNull: Boolean,
                          pve: PartialVerificationError,
                          c: C)
                         (Q: (ChunkIdentifier, C) => VerificationResult)
                         : VerificationResult =

    locacc match {
      case ast.FieldAccess(eRcvr, field) =>
        eval(σ, eRcvr, pve, c)((tRcvr, c1) =>
          if (assertRcvrNonNull)
            decider.assert(σ, tRcvr !== Null()){
              case true => Q(FieldChunkIdentifier(tRcvr, field.name), c1)
              case false => Failure[ST, H, S](pve dueTo ReceiverNull(locacc))}
          else
            Q(FieldChunkIdentifier(tRcvr, field.name), c1))

      case ast.PredicateAccess(eArgs, predicateName) =>
        evals(σ, eArgs, pve, c)((tArgs, c1) =>
          Q(PredicateChunkIdentifier(predicateName, tArgs), c1))
    }

  private def evalBinOp[T <: Term]
                       (σ: S,
                        e0: ast.Exp,
                        e1: ast.Exp,
                        termOp: (Term, Term) => T,
                        pve: PartialVerificationError,
                        c: C)
                       (Q: (T, C) => VerificationResult)
                       : VerificationResult = {

    eval(σ, e0, pve, c)((t0, c1) =>
      eval(σ, e1, pve, c1)((t1, c2) =>
        Q(termOp(t0, t1), c2)))
  }

  private def failIfDivByZero(σ: S,
                              t: Term,
                              eDivisor: ast.Exp,
                              tDivisor: Term,
                              tZero: Term,
                              pve: PartialVerificationError,
                              c: C)
                             (Q: (Term, C) => VerificationResult)
                             : VerificationResult = {

    decider.assert(σ, tDivisor !== tZero){
      case true => Q(t, c)
      case false => Failure[ST, H, S](pve dueTo DivisionByZero(eDivisor))
    }
  }

  /* TODO: The CP-style in which Silicon's main components are written makes it hard to work
   *       with sequences. evalTriggers, evals and execs all share the same pattern, they
   *       essentially recurse over a sequence and accumulate results, where results can be
   *       terms, verification results, contexts, or any combination of these.
   *       It would be nice to find a (probably crazy functional) abstraction that avoids
   *       having to implement that pattern over and over again.
   *
   */
  private def evalTriggers(σ: S, silTriggers: Seq[ast.Trigger], pve: PartialVerificationError, c: C)
                          (Q: (List[Trigger], C) => VerificationResult)
                          : VerificationResult =

    evalTriggers(σ, silTriggers, Nil, pve, c)(Q)

  private def evalTriggers(σ: S,
                           silTriggers: Seq[ast.Trigger],
                           triggers: List[Trigger],
                           pve: PartialVerificationError,
                           c: C)
                          (Q: (List[Trigger], C) => VerificationResult)
                          : VerificationResult = {

    if (silTriggers.isEmpty)
      Q(triggers.reverse, c)
    else
      evalTrigger(σ, silTriggers.head, pve, c)((t, c1) =>
        evalTriggers(σ, silTriggers.tail, t :: triggers, pve, c1)(Q))
  }

  private def evalTrigger(σ: S, trigger: ast.Trigger, pve: PartialVerificationError, c: C)
                         (Q: (Trigger, C) => VerificationResult)
                         : VerificationResult = {

    val (cachedTriggerTerms, remainingTriggerExpressions) =
      trigger.exps.map {
        case ast.Old(e) => e /* Warning! For heap-dep. function applications, old(e) probably matters */
        case e => e
      }.map {
        case fapp: ast.FuncApp =>
          /** Heap-dependent functions that are used as triggers should be used
            * in the limited version, because it allows for more instantiations.
            * Keep this code in sync with [[supporters.ExpressionTranslator.translate]]
            *
            */
          val cachedTrigger = c.possibleTriggers.get(fapp).collect{case fa: FApp => fa.limitedVersion}

          (cachedTrigger, if (cachedTrigger.isDefined) None else Some(fapp))

        case pt: ast.PossibleTrigger =>
          val cachedTrigger = c.possibleTriggers.get(pt)

          (cachedTrigger, if (cachedTrigger.isDefined) None else Some(pt))

        case e => (None, Some(e))
      }.unzip match {
        case (optCachedTriggerTerms, optRemainingTriggerExpressions) =>
          (optCachedTriggerTerms.flatten, optRemainingTriggerExpressions.flatten)
      }

    /* Reasons for why a trigger wasn't recorded while evaluating the body include:
     *   - It did not occur in the body
     *   - The evaluation of the body terminated early, for example, because the
     *     LHS of an implication evaluated to false
     */

    var optRemainingTriggerTerms: Option[Seq[Term]] = None
    val πPre: Set[Term] = decider.π
    var πAux: Set[Term] = Set()

    /* TODO: Evaluate as many remaining expressions as possible, i.e. don't
     *       stop if evaluating one fails
     */
    val r =
      evals(σ, remainingTriggerExpressions, pve, c)((remainingTriggerTerms, c1) => {
        optRemainingTriggerTerms = Some(remainingTriggerTerms)
        πAux = decider.π -- πPre
        Success()})

    /* TODO: Here is an example where evaluating remainingTriggerExpressions will
     *       fail: Assume a conjunction f(x) && g(x) where f(x) is the
     *       precondition of g(x). This gives rise to the trigger {f(x), g(x)}.
     *       If the two trigger expressions are evaluated individually, evaluating
     *       the second will fail because its precondition doesn't hold.
     *       For example, let f(x) be "x in xs" (and assume that this, via other
     *       path conditions, implies that x != null), and let g(x) be "y.f in xs".
     *       Evaluating the latter will currently fail when evaluating y.f because
     *       y on its own (i.e., without having assumed y in xs) might be null.
     *
     *       What might be possible is to merely translate (instead of evaluate)
     *       triggers, where the difference is that translating does not entail
     *       any checks such as checking for non-nullity.
     *       In case of applications of heap. dep. functions this won't be
     *       straight-forward, because the resulting FApp-term expects a snapshot,
     *       which is computed by (temporarily) consuming the function's
     *       precondition.
     *       We could replace each concrete snapshot occurring in an FApp-term by
     *       a quantified snapshot, but that might make the chosen triggers invalid
     *       because some trigger sets might no longer cover all quantified
     *       variables.
     */

    (r, optRemainingTriggerTerms) match {
      case (Success(), Some(remainingTriggerTerms)) =>
        assume(πAux)
        Q(Trigger(cachedTriggerTerms ++ remainingTriggerTerms), c)
      case _ =>
        bookkeeper.logfiles("evalTrigger").println(s"Couldn't translate some of these triggers:\n  $remainingTriggerExpressions\nReason:\n  $r")
        Q(Trigger(cachedTriggerTerms), c)
    }
  }

  /* Evaluates `e0` to `t0`, assumes `t0Transformer(t0)`, and afterwards only
   * evaluates `e1` if the current state is consistent. That is, `e1` is only
   * evaluated if `t0Transformer(t0)` does not contradict the current path
   * conditions. This method can be used to evaluate short-circuiting operators
   * such as conjunction, disjunction or implication.
   *
   * Attention: `e1` is not expected to branch; if it does, an exception will be
   * thrown.
   */
  private def evalDependently(σ: S,
                              e0: ast.Exp,
                              e1: ast.Exp,
                              t0Transformer: Term => Term,
                              pve: PartialVerificationError, c: C)
                             (Q: (Term, Option[Term], C) => VerificationResult)
                             : VerificationResult = {

      var πPre: Set[Term] = Set()
      var optT1: Option[Term] = None /* e1 won't be evaluated if e0 cannot be satisfied */
      var πAux: Set[Term] = Set()
      var optInnerC: Option[C] = None

      eval(σ, e0, pve, c)((t0, c1) => {
        πPre = decider.π

        decider.pushScope()

        val guard = t0Transformer(t0)
        var originalChunks: Option[Iterable[Chunk]] = None
        val r =
          branch(σ, guard, c1,
            (c2: C) => {
              if (c2.retrying) {
                originalChunks = Some(σ.h.values)
                heapCompressor.compress(σ, σ.h, c2)
              }
              eval(σ, e1, pve, c2)((t1, c3) => {
                assert(optT1.isEmpty, s"Unexpected branching occurred while locally evaluating $e1")
                optT1 = Some(t1)
                πAux = decider.π -- (πPre + guard)
                  /* Removing guard from πAux is crucial, it is not part of the aux. terms */
                optInnerC = Some(c3)
                Success()})},
            (c2: C) =>
              Success())

        /* See comment in DefaultDecider.tryOrFail */
        originalChunks match {
          case Some(chunks) => σ.h.replace(chunks)
          case None => /* Nothing to do here */
        }

        decider.popScope()

        r && {
<<<<<<< HEAD
          val (tAuxTopLevel, tAuxNested) = state.utils.partitionAuxiliaryTerms(πAux)
          decider.prover.logComment("Top-level auxiliary terms")
          assume(tAuxTopLevel)
          decider.prover.logComment("Nested auxiliary terms")
          assume(Implies(guard, And(tAuxNested)))
=======
          val (topLevelTerms, nestedTerms) = state.utils.partitionAuxiliaryTerms(πAux)
          decider.prover.logComment("[evalDependently] top-level auxiliary terms")
          assume(topLevelTerms)
          decider.prover.logComment("[evalDependently] nested auxiliary terms")
          assume(Implies(guard, And(nestedTerms)))
>>>>>>> 46ef03c9
          val c2 = optInnerC.map(_.copy(branchConditions = c1.branchConditions)).getOrElse(c1)
          Q(t0, optT1, c2)}})
  }
}<|MERGE_RESOLUTION|>--- conflicted
+++ resolved
@@ -338,7 +338,6 @@
           eval(σQuant, body, pve, c0)((tBody, c1) => {
             val πDelta = decider.π -- πPre
             evalTriggers(σQuant, eTriggers, pve, c1)((triggers, c2) => {
-<<<<<<< HEAD
               val sourceLine = utils.ast.sourceLine(sourceQuant)
               val tQuant = Quantification(qantOp, tVars, tBody, triggers, s"prog.l$sourceLine")
               val (tAuxTopLevel, tAuxNested) = state.utils.partitionAuxiliaryTerms(πDelta)
@@ -351,22 +350,6 @@
           decider.prover.logComment("Top-level auxiliary terms")
           assume(tAuxTopLevel)
           decider.prover.logComment("Nested auxiliary terms")
-=======
-              val qid = sourceQuant.pos match {
-                case pos: ast.HasLineColumn => s"prog.l${pos.line}"
-                case _ => s"prog.l${sourceQuant.pos}"}
-              val tQuant = Quantification(qantOp, tVars, tBody, triggers, qid)
-              val (topLevelTerms, nestedTerms) = state.utils.partitionAuxiliaryTerms(πDelta)
-              val tAuxQuant = Quantification(qantOp, tVars, And(nestedTerms), triggers, s"$qid-aux")
-              val c3 = c2.copy(quantifiedVariables = c2.quantifiedVariables.drop(tVars.length),
-                               recordPossibleTriggers = c.recordPossibleTriggers,
-                               possibleTriggers = c.possibleTriggers ++ (if (c.recordPossibleTriggers) c2.possibleTriggers else Map()))
-              QB(tQuant, topLevelTerms, tAuxQuant, c3)})})
-        }){case (tQuant, topLevelTerms, tAuxQuant, c1) =>
-          decider.prover.logComment("[evalDependently] top-level auxiliary terms")
-          assume(topLevelTerms)
-          decider.prover.logComment("[evalDependently] nested auxiliary terms")
->>>>>>> 46ef03c9
           assume(tAuxQuant)
           Q(tQuant, c1)
         }
@@ -759,19 +742,11 @@
         decider.popScope()
 
         r && {
-<<<<<<< HEAD
           val (tAuxTopLevel, tAuxNested) = state.utils.partitionAuxiliaryTerms(πAux)
           decider.prover.logComment("Top-level auxiliary terms")
           assume(tAuxTopLevel)
           decider.prover.logComment("Nested auxiliary terms")
           assume(Implies(guard, And(tAuxNested)))
-=======
-          val (topLevelTerms, nestedTerms) = state.utils.partitionAuxiliaryTerms(πAux)
-          decider.prover.logComment("[evalDependently] top-level auxiliary terms")
-          assume(topLevelTerms)
-          decider.prover.logComment("[evalDependently] nested auxiliary terms")
-          assume(Implies(guard, And(nestedTerms)))
->>>>>>> 46ef03c9
           val c2 = optInnerC.map(_.copy(branchConditions = c1.branchConditions)).getOrElse(c1)
           Q(t0, optT1, c2)}})
   }
