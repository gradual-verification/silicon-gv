--- conflicted
+++ resolved
@@ -11,6 +11,7 @@
 
 import org.slf4s.Logging
 import silver.ast
+import silver.ast.utility.Expressions
 import silver.verifier.PartialVerificationError
 import silver.verifier.errors.PreconditionInAppFalse
 import silver.verifier.reasons.{DivisionByZero, ReceiverNull, NegativePermission}
@@ -297,7 +298,6 @@
           val fi = symbolConverter.toFunction(c.program.findDomainFunction(funcName), inSorts :+ outSort)
           Q(DomainFApp(fi, tArgs), c1)})
 
-<<<<<<< HEAD
       case quant: silver.ast.ForallReferences =>
         val body = quant.exp
         val variable = quant.variable.localVar
@@ -357,11 +357,6 @@
 
         conjunction(chunksWithPerm, True(), c, Q)
 
-      case quant: ast.QuantifiedExp /*if config.disableLocalEvaluations()*/ =>
-        val (triggerQuant, tQuantOp, silTriggers) = quant match {
-          case fa: ast.Forall => (fa.autoTrigger, Forall, fa.autoTrigger.triggers)
-          case ex: ast.Exists => (ex, Exists, Seq())
-=======
       case sourceQuant: ast.QuantifiedExp /*if config.disableLocalEvaluations()*/ =>
         val (eQuant, qantOp, eTriggers) = sourceQuant match {
           case forall: ast.Forall =>
@@ -369,7 +364,6 @@
             (autoTriggeredForall, Forall, autoTriggeredForall.triggers)
           case exists: ast.Exists =>
             (exists, Exists, Seq())
->>>>>>> 51382f7e
         }
 
         val body = eQuant.exp
