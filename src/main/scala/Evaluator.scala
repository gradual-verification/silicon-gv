/*
 * This Source Code Form is subject to the terms of the Mozilla Public
 * License, v. 2.0. If a copy of the MPL was not distributed with this
 * file, You can obtain one at http://mozilla.org/MPL/2.0/.
 */

package viper
package silicon

import org.slf4s.Logging
import silver.ast
import silver.verifier.PartialVerificationError
import silver.verifier.errors.PreconditionInAppFalse
import silver.verifier.reasons.{DivisionByZero, ReceiverNull, NegativePermission}
import reporting.Bookkeeper
import interfaces.{Evaluator, Consumer, Producer, VerificationResult, Failure, Success}
import interfaces.state.{Store, Heap, PathConditions, State, StateFactory, StateFormatter, HeapCompressor,
    Chunk, ChunkIdentifier}
import interfaces.decider.Decider
import state.{DefaultContext, PredicateChunkIdentifier, FieldChunkIdentifier, SymbolConvert, DirectChunk,
    DirectFieldChunk}
import state.terms._
import state.terms.implicits._
import state.terms.perms.IsNonNegative
import supporters.{Joiner, Brancher, PredicateSupporter, QuantifiedChunkSupporter}

trait DefaultEvaluator[ST <: Store[ST],
                       H <: Heap[H],
                       PC <: PathConditions[PC],
                       S <: State[ST, H, S]]
    extends Evaluator[ST, H, S, DefaultContext]
    { this: Logging with Consumer[DirectChunk, ST, H, S, DefaultContext]
                    with Producer[ST, H, S, DefaultContext]
                    with PredicateSupporter[ST, H, PC, S]
                    with Brancher[ST, H, S, DefaultContext]
                    with Joiner[DefaultContext] =>

  private type C = DefaultContext

  protected val decider: Decider[ST, H, PC, S, C]
  import decider.{fresh, assume}

  protected val stateFactory: StateFactory[ST, H, S]
  import stateFactory._

  protected val symbolConverter: SymbolConvert
  import symbolConverter.toSort

  protected val stateFormatter: StateFormatter[ST, H, S, String]
  protected val config: Config
  protected val bookkeeper: Bookkeeper
  protected val heapCompressor: HeapCompressor[ST, H, S, C]

<<<<<<< HEAD
  protected val quantifiedChunkSupporter: QuantifiedChunkSupporter[ST, H, PC, S]

  def evals(σ: S, es: Seq[ast.Exp], pve: PartialVerificationError, c: C)
=======
  def evals(σ: S, es: Seq[ast.Exp], pvef: ast.Exp => PartialVerificationError, c: C)
>>>>>>> 37323d60
           (Q: (List[Term], C) => VerificationResult)
           : VerificationResult =

    evals2(σ, es, Nil, pvef, c)((ts, c1) =>
      Q(ts, c1))

  private def evals2(σ: S,
                     es: Seq[ast.Exp],
                     ts: List[Term],
                     pvef: ast.Exp => PartialVerificationError,
                     c: C)
                    (Q: (List[Term], C) => VerificationResult)
                    : VerificationResult = {

    if (es.isEmpty)
      Q(ts.reverse, c)
    else
      eval(σ, es.head, pvef(es.head), c)((t, c1) =>
        evals2(σ, es.tail, t :: ts, pvef, c1)(Q))
  }

  def eval(σ: S, e: ast.Exp, pve: PartialVerificationError, c: C)
          (Q: (Term, C) => VerificationResult)
          : VerificationResult = {


    /* For debugging only */
    e match {
      case  _: ast.TrueLit | _: ast.FalseLit | _: ast.NullLit | _: ast.IntLit | _: ast.FullPerm | _: ast.NoPerm
          | _: ast.AbstractLocalVar | _: ast.WildcardPerm | _: ast.FractionalPerm | _: ast.Result
          | _: ast.WildcardPerm | _: ast.FieldAccess =>

      case _ =>
        log.debug(s"\nEVAL ${e.pos}: $e")
        log.debug(stateFormatter.format(σ))
        decider.prover.logComment(s"[eval] $e")
    }

    eval2(σ, e, pve, c)((t, c1) => {
      val c2 =
        if (c1.recordPossibleTriggers)
          e match {
            case pt: ast.PossibleTrigger => c1.copy(possibleTriggers = c1.possibleTriggers + (pt -> t))
            case _ => c1}
        else
          c1
      Q(t, c2)})
  }

  protected def eval2(σ: S, e: ast.Exp, pve: PartialVerificationError, c: C)
                     (Q: (Term, C) => VerificationResult)
                     : VerificationResult = {

    /* Since commit 0cf1f26, evaluating unfoldings is a local operation, and it
     * might be tempting to think that we don't need to locally evaluate
     * Implies and Ite anymore. However, that is not true, because not all of
     * them occur in the context of an unfolding. They can also occur in a
     * pre/postcondition such as 'requires b1 ==> b2', in which case Silicon
     * still shouldn't branch.
     */

    /* TODO: LocalEvaluationResults collect contexts as well.
     *       However, only one context can be passed on to Q, and currently
     *       the one from the first LocalEvaluationResult is taken.
     *       This shouldn't be much of a problem, except maybe for debugging,
     *       as long as the context doesn't keep track of any crucial
     *       information. This may not always be the case, however. E.g., the
     *       Wands-Silicon prototype (for the rejected FM'14 paper) uses the
     *       context to record the reserve heap.
     */

    val resultTerm = e match {
      case _: ast.TrueLit => Q(True(), c)
      case _: ast.FalseLit => Q(False(), c)

      case _: ast.NullLit => Q(Null(), c)
      case ast.IntLit(bigval) => Q(IntLiteral(bigval), c)

      case ast.EqCmp(e0, e1) => evalBinOp(σ, e0, e1, Equals, pve, c)(Q)
      case ast.NeCmp(e0, e1) => evalBinOp(σ, e0, e1, (p0: Term, p1: Term) => Not(Equals(p0, p1)), pve, c)(Q)

      case v: ast.AbstractLocalVar => Q(σ.γ(v), c)

      case _: ast.FullPerm => Q(FullPerm(), c)
      case _: ast.NoPerm => Q(NoPerm(), c)

      case ast.FractionalPerm(e0, e1) =>
        var t1: Term = null
        evalBinOp(σ, e0, e1, (t0, _t1) => {t1 = _t1; FractionPerm(t0, t1)}, pve, c)((tFP, c1) =>
          failIfDivByZero(σ, tFP, e1, t1, predef.Zero, pve, c1)(Q))

      case _: ast.WildcardPerm =>
        val (tVar, tConstraints) = decider.freshARP()
        assume(tConstraints)
        Q(WildcardPerm(tVar), c)

      case ast.CurrentPerm(locacc) =>
        withChunkIdentifier(σ, locacc, true, pve, c)((id, c1) =>
          decider.getChunk[DirectChunk](σ, σ.h, id, c1) match {
            case Some(ch) => Q(ch.perm, c1)
            case None => Q(NoPerm(), c1)
          })

      case fa: ast.FieldAccess if quantifiedChunkSupporter.isQuantifiedFor(σ.h, fa.field.name) =>
        eval(σ, fa.rcv, pve, c)((tRcvr, c1) => {
          val qvars = c1.quantifiedVariables.filter(qv => tRcvr.existsDefined{case `qv` => true})
          val condition = And(c1.branchConditions)
          quantifiedChunkSupporter.withValue(σ, σ.h, fa.field, qvars, condition, tRcvr, pve, fa, c1)(fvfDef => {
            val fvfDomain = fvfDef.domainDefinition
            assume(fvfDomain +: fvfDef.valueDefinitions)
            val c2 = c1.snapshotRecorder match {
              case Some(sr) =>
                val sr1 = sr.recordSnapshot(fa, c1.branchConditions, fvfDef.lookupReceiver)
                            .recordQPTerms(qvars, c1.branchConditions, fvfDomain +: fvfDef.valueDefinitions)
                val sr2 =
                  if (fvfDef.freshFvf) sr1.recordFvf(fa.field, fvfDef.fvf)
                  else sr1
                c1.copy(snapshotRecorder = Some(sr2))
              case _ => c1}
            Q(fvfDef.lookupReceiver, c2)})})

      case fa: ast.FieldAccess =>
        withChunkIdentifier(σ, fa, true, pve, c)((id, c1) =>
          decider.withChunk[DirectFieldChunk](σ, σ.h, id, None, fa, pve, c1)((ch, c2) => {
            val c3 = c2.snapshotRecorder match {
              case Some(sr) =>
                c2.copy(snapshotRecorder = Some(sr.recordSnapshot(fa, c2.branchConditions, ch.value)))
              case _ => c2}
            Q(ch.value, c3)}))

      case ast.Not(e0) =>
        eval(σ, e0, pve, c)((t0, c1) =>
          Q(Not(t0), c1))

      case ast.Minus(e0) =>
        eval(σ, e0, pve, c)((t0, c1) =>
          Q(Minus(0, t0), c1))

      case ast.Old(e0) => eval(σ \ σ.g, e0, pve, c)(Q)

      case ast.Let(v, e0, e1) =>
        eval(σ, e0, pve, c)((t0, c1) =>
          eval(σ \+ (v.localVar, t0), e1, pve, c1)((t1, c2) =>
            Q(t1, c2)))

      /* Strict evaluation of AND */
      case ast.And(e0, e1) if config.disableShortCircuitingEvaluations() =>
        evalBinOp(σ, e0, e1, (t1, t2) => And(t1, t2), pve, c)(Q)

      /* Short-circuiting evaluation of AND */
      case ast.And(e0, e1) =>
        evalDependently(σ, e0, e1, Predef.identity, pve, c)((t0, optT1, c1) => {
          val tAnd = And(t0, optT1.getOrElse(True()))
          Q(tAnd, c1)})

      /* Strict evaluation of OR */
      case ast.Or(e0, e1) if config.disableShortCircuitingEvaluations() =>
        evalBinOp(σ, e0, e1, (t1, t2) => Or(t1, t2), pve, c)(Q)

      /* Short-circuiting evaluation of OR */
      case ast.Or(e0, e1) =>
        evalDependently(σ, e0, e1, Not, pve, c)((t0, optT1, c1) => {
          val tOr = Or(t0, optT1.getOrElse(True()))
          Q(tOr, c1)})

      case ast.Implies(e0, e1) =>
        evalDependently(σ, e0, e1, Predef.identity, pve, c)((t0, optT1, c1) => {
          val tImplies = Implies(t0, optT1.getOrElse(True()))
          Q(tImplies, c1)})

      case ite @ ast.CondExp(e0, e1, e2) =>
        eval(σ, e0, pve, c)((t0, c1) =>
          branchAndJoin(σ, t0, c1,
            (c2, QB) =>
              eval(σ, e1, pve, c2)(QB),
            (c2, QB) =>
              eval(σ, e2, pve, c2)(QB)
          )((optT1, optT2, cJoined) => {
            val tIte =
              Ite(t0,
                  optT1.getOrElse(fresh("$deadThen", toSort(e1.typ))),
                  optT2.getOrElse(fresh("$deadElse", toSort(e2.typ))))
            Q(tIte, cJoined)
          }))

      /* Integers */

      case ast.Add(e0, e1) =>
        evalBinOp(σ, e0, e1, Plus, pve, c)(Q)

      case ast.Sub(e0, e1) =>
        evalBinOp(σ, e0, e1, Minus, pve, c)(Q)

      case ast.Mul(e0, e1) =>
        evalBinOp(σ, e0, e1, Times, pve, c)(Q)

      case ast.Div(e0, e1) =>
        evalBinOp(σ, e0, e1, Div, pve, c)((tDiv, c1) =>
          failIfDivByZero(σ, tDiv, e1, tDiv.p1, 0, pve, c1)(Q))

      case ast.Mod(e0, e1) =>
        evalBinOp(σ, e0, e1, Mod, pve, c)((tMod, c1) =>
          failIfDivByZero(σ, tMod, e1, tMod.p1, 0, pve, c1)(Q))

      case ast.LeCmp(e0, e1) =>
        evalBinOp(σ, e0, e1, AtMost, pve, c)(Q)

      case ast.LtCmp(e0, e1) =>
        evalBinOp(σ, e0, e1, Less, pve, c)(Q)

      case ast.GeCmp(e0, e1) =>
        evalBinOp(σ, e0, e1, AtLeast, pve, c)(Q)

      case ast.GtCmp(e0, e1) =>
        evalBinOp(σ, e0, e1, Greater, pve, c)(Q)

      /* Permissions */

      case ast.PermAdd(e0, e1) =>
        evalBinOp(σ, e0, e1, PermPlus, pve, c)(Q)

      case ast.PermSub(e0, e1) =>
        evalBinOp(σ, e0, e1, PermMinus, pve, c)(Q)

      case ast.PermMul(e0, e1) =>
        evalBinOp(σ, e0, e1, PermTimes, pve, c)(Q)

      case ast.IntPermMul(e0, e1) =>
        eval(σ, e0, pve, c)((t0, c1) =>
          eval(σ, e1, pve, c1)((t1, c2) =>
            Q(IntPermTimes(t0, t1), c2)))

      case ast.PermDiv(e0, e1) =>
        eval(σ, e0, pve, c)((t0, c1) =>
          eval(σ, e1, pve, c1)((t1, c2) =>
            failIfDivByZero(σ, PermIntDiv(t0, t1), e1, t1, 0, pve, c1)(Q)))

      case ast.PermLeCmp(e0, e1) =>
        evalBinOp(σ, e0, e1, AtMost, pve, c)(Q)

      case ast.PermLtCmp(e0, e1) =>
        evalBinOp(σ, e0, e1, Less, pve, c)(Q)

      case ast.PermGeCmp(e0, e1) =>
        evalBinOp(σ, e0, e1, AtLeast, pve, c)(Q)

      case ast.PermGtCmp(e0, e1) =>
        evalBinOp(σ, e0, e1, Greater, pve, c)(Q)

      /* Others */

      /* Domains not handled directly */
      case dfa @ ast.DomainFuncApp(funcName, eArgs, _) =>
        evals(σ, eArgs, _ => pve, c)((tArgs, c1) => {
          val inSorts = tArgs map (_.sort)
          val outSort = toSort(dfa.typ)
          val fi = symbolConverter.toFunction(c.program.findDomainFunction(funcName), inSorts :+ outSort)
          Q(DomainFApp(fi, tArgs), c1)})

      case sourceQuant: ast.QuantifiedExp /*if config.disableLocalEvaluations()*/ =>
        val (eQuant, qantOp, eTriggers) = sourceQuant match {
          case forall: ast.Forall =>
            val autoTriggeredForall = utils.ast.autoTrigger(forall)
            (autoTriggeredForall, Forall, autoTriggeredForall.triggers)
          case exists: ast.Exists =>
            (exists, Exists, Seq())
        }

        val body = eQuant.exp
        val vars = eQuant.variables map (_.localVar)

        val tVars = vars map (v => fresh(v.name, toSort(v.typ)))
        val γVars = Γ(vars zip tVars)
        val σQuant = σ \+ γVars

        val c0 = c.copy(quantifiedVariables = tVars ++ c.quantifiedVariables,
                        recordPossibleTriggers = true,
                        possibleTriggers = Map.empty)

        decider.locally[(Quantification, Iterable[Term], Quantification, C)](QB => {
          val πPre: Set[Term] = decider.π
          eval(σQuant, body, pve, c0)((tBody, c1) => {
            val πDelta = decider.π -- πPre
            evalTriggers(σQuant, eTriggers, pve, c1)((triggers, c2) => {
              val sourceLine = utils.ast.sourceLine(sourceQuant)
              val tQuant = Quantification(qantOp, tVars, tBody, triggers, s"prog.l$sourceLine")
              val (tAuxTopLevel, tAuxNested) = state.utils.partitionAuxiliaryTerms(πDelta)
              val tAuxQuant = Quantification(qantOp, tVars, And(tAuxNested), triggers, s"prog.l$sourceLine-aux")
              val c3 = c2.copy(quantifiedVariables = c2.quantifiedVariables.drop(tVars.length),
                               recordPossibleTriggers = c.recordPossibleTriggers,
                               possibleTriggers = c.possibleTriggers ++ (if (c.recordPossibleTriggers) c2.possibleTriggers else Map()))
              QB(tQuant, tAuxTopLevel, tAuxQuant, c3)})})
        }){case (tQuant, tAuxTopLevel, tAuxQuant, c1) =>
          decider.prover.logComment("Top-level auxiliary terms")
          assume(tAuxTopLevel)
          decider.prover.logComment("Nested auxiliary terms")
          assume(tAuxQuant)
          Q(tQuant, c1)
        }

      case fapp @ ast.FuncApp(funcName, eArgs) =>
        val pvePre = PreconditionInAppFalse(fapp)
        val func = c.program.findFunction(funcName)

        evals2(σ, eArgs, Nil, _ => pve, c)((tArgs, c2) => {
          bookkeeper.functionApplications += 1
          val pre = func.pres map (ast.utility.Expressions.instantiateVariables(_, func.formalArgs, eArgs))
          val joinFunctionArgs = tArgs //++ c2a.quantifiedVariables.filterNot(tArgs.contains)
          /* TODO: Does it matter that the above filterNot does not filter out quantified
           *       variables that are not "raw" function arguments, but instead are used
           *       in an expression that is used as a function argument?
           *       E.g., in
           *         forall i: Int :: fun(i*i)
           *       the above filterNot will not remove i from the list of already
           *       used quantified variables because i does not match i*i.
           *       Hence, the joinedFApp will take two arguments, namely, i*i and i,
           *       although the latter is not necessary.
           */
          join(toSort(func.typ), s"joined_${func.name}", joinFunctionArgs, c2)(QB => {
            val c3 = c2.copy(recordVisited = true)
            consumes(σ, FullPerm(), pre, _ => pvePre, c3)((_, s, _, c4) => {
              val s1 = s.convert(sorts.Snap)
              val tFApp = FApp(symbolConverter.toFunction(func), s1, tArgs)
              val c5 = c4.snapshotRecorder match {
                case Some(sr) =>
                  c4.copy(snapshotRecorder = Some(sr.recordSnapshot(fapp, c4.branchConditions, s1)))
                case _ => c4}
              val c6 =
                if (c5.recordPossibleTriggers) c5.copy(possibleTriggers = c5.possibleTriggers + (fapp -> tFApp))
                else c5
              val c7 = c6.copy(recordVisited = c2.recordVisited)
              QB(tFApp, c7)})
            })(Q)})

      case ast.Unfolding(
              acc @ ast.PredicateAccessPredicate(pa @ ast.PredicateAccess(eArgs, predicateName), ePerm),
              eIn) =>

        val predicate = c.program.findPredicate(predicateName)

        if (c.cycles(predicate) < config.recursivePredicateUnfoldings()) {
          evals(σ, eArgs, _ => pve, c)((tArgs, c1) =>
            eval(σ, ePerm, pve, c1)((tPerm, c2) =>
              decider.assert(σ, IsNonNegative(tPerm)) {
              case true =>
                join(toSort(eIn.typ), "joinedIn", c2.quantifiedVariables, c2)(QB => {
                  val c3 = c2.incCycleCounter(predicate)
                             .copy(recordVisited = true)
                    /* [2014-12-10 Malte] The commented code should replace the code following
                     * it, but using it slows down RingBufferRd.sil significantly. The generated
                     * Z3 output looks nearly identical, so my guess is that it is some kind
                     * of triggering problem, probably related to sequences.
                     */
//                    predicateSupporter.unfold(σ, predicate, tArgs, tPerm, pve, c2, pa)((σ1, c3) => {
//                      val c4 = c3.decCycleCounter(predicate)
//                      eval(σ1, eIn, pve, c4)((tIn, c5) =>
//                        QB(tIn, c5))})
                  consume(σ, FullPerm(), acc, pve, c3)((σ1, snap, chs, c4) => {
//                      val insγ = Γ(predicate.formalArgs map (_.localVar) zip tArgs)
                    val body = pa.predicateBody(c4.program).get /* Only non-abstract predicates can be unfolded */
                    produce(σ1 /*\ insγ*/, s => snap.convert(s), tPerm, body, pve, c4)((σ2, c5) => {
                      val c6 = c5.copy(recordVisited = c2.recordVisited)
                                 .decCycleCounter(predicate)
                      val σ3 = σ2 //\ (g = σ.g)
                      eval(σ3 /*\ σ.γ*/, eIn, pve, c6)(QB)})})
                })(Q)
              case false =>
                Failure[ST, H, S](pve dueTo NegativePermission(ePerm))}))
        } else {
          val unknownValue = fresh("recunf", toSort(eIn.typ))
          Q(unknownValue, c)
        }

      /* Sequences */

      case ast.SeqContains(e0, e1) => evalBinOp(σ, e1, e0, SeqIn, pve, c)(Q)
        /* Note the reversed order of the arguments! */

      case ast.SeqAppend(e0, e1) => evalBinOp(σ, e0, e1, SeqAppend, pve, c)(Q)
      case ast.SeqDrop(e0, e1) => evalBinOp(σ, e0, e1, SeqDrop, pve, c)(Q)
      case ast.SeqTake(e0, e1) => evalBinOp(σ, e0, e1, SeqTake, pve, c)(Q)
      case ast.SeqIndex(e0, e1) => evalBinOp(σ, e0, e1, SeqAt, pve, c)(Q)
      case ast.SeqLength(e0) => eval(σ, e0, pve, c)((t0, c1) => Q(SeqLength(t0), c1))
      case ast.EmptySeq(typ) => Q(SeqNil(toSort(typ)), c)
      case ast.RangeSeq(e0, e1) => evalBinOp(σ, e0, e1, SeqRanged, pve, c)(Q)

      case ast.SeqUpdate(e0, e1, e2) =>
        evals2(σ, List(e0, e1, e2), Nil, _ => pve, c)((ts, c1) =>
          Q(SeqUpdate(ts(0), ts(1), ts(2)), c1))

      case ast.ExplicitSeq(es) =>
        evals2(σ, es.reverse, Nil, _ => pve, c)((tEs, c1) => {
          val tSeq =
            tEs.tail.foldLeft[SeqTerm](SeqSingleton(tEs.head))((tSeq, te) =>
              SeqAppend(SeqSingleton(te), tSeq))
          assume(SeqLength(tSeq) === IntLiteral(es.size))
          Q(tSeq, c1)})

      /* Sets and multisets */

      case ast.EmptySet(typ) => Q(EmptySet(toSort(typ)), c)
      case ast.EmptyMultiset(typ) => Q(EmptyMultiset(toSort(typ)), c)

      case ast.ExplicitSet(es) =>
        evals2(σ, es, Nil, _ => pve, c)((tEs, c1) => {
          val tSet =
            tEs.tail.foldLeft[SetTerm](SingletonSet(tEs.head))((tSet, te) =>
              SetAdd(tSet, te))
          Q(tSet, c1)})

      case ast.ExplicitMultiset(es) =>
        evals2(σ, es, Nil, _ => pve, c)((tEs, c1) => {
          val tMultiset =
            tEs.tail.foldLeft[MultisetTerm](SingletonMultiset(tEs.head))((tMultiset, te) =>
              MultisetAdd(tMultiset, te))
          Q(tMultiset, c1)})

      case ast.AnySetUnion(e0, e1) => e.typ match {
        case _: ast.SetType => evalBinOp(σ, e0, e1, SetUnion, pve, c)(Q)
        case _: ast.MultisetType => evalBinOp(σ, e0, e1, MultisetUnion, pve, c)(Q)
        case _ => sys.error("Expected a (multi)set-typed expression but found %s (%s) of sort %s"
                            .format(e, e.getClass.getName, e.typ))
      }

      case ast.AnySetIntersection(e0, e1) => e.typ match {
        case _: ast.SetType => evalBinOp(σ, e0, e1, SetIntersection, pve, c)(Q)
        case _: ast.MultisetType => evalBinOp(σ, e0, e1, MultisetIntersection, pve, c)(Q)
        case _ => sys.error("Expected a (multi)set-typed expression but found %s (%s) of sort %s"
                            .format(e, e.getClass.getName, e.typ))
      }

      case ast.AnySetSubset(e0, e1) => e0.typ match {
        case _: ast.SetType => evalBinOp(σ, e0, e1, SetSubset, pve, c)(Q)
        case _: ast.MultisetType => evalBinOp(σ, e0, e1, MultisetSubset, pve, c)(Q)
        case _ => sys.error("Expected a (multi)set-typed expression but found %s (%s) of sort %s"
                            .format(e, e.getClass.getName, e.typ))
      }

      case ast.AnySetMinus(e0, e1) => e.typ match {
        case _: ast.SetType => evalBinOp(σ, e0, e1, SetDifference, pve, c)(Q)
        case _: ast.MultisetType => evalBinOp(σ, e0, e1, MultisetDifference, pve, c)(Q)
        case _ => sys.error("Expected a (multi)set-typed expression but found %s (%s) of sort %s"
                            .format(e, e.getClass.getName, e.typ))
      }

      case ast.AnySetContains(e0, e1) => e1.typ match {
        case _: ast.SetType => evalBinOp(σ, e0, e1, SetIn, pve, c)(Q)
        case _: ast.MultisetType => evalBinOp(σ, e0, e1, (t0, t1) => MultisetCount(t1, t0), pve, c)(Q)
        case _ => sys.error("Expected a (multi)set-typed expression but found %s (%s) of sort %s"
                            .format(e, e.getClass.getName, e.typ))
      }

      case ast.AnySetCardinality(e0) => e0.typ match {
        case _: ast.SetType => eval(σ, e0, pve, c)((t0, c1) => Q(SetCardinality(t0), c1))
        case _: ast.MultisetType => eval(σ, e0, pve, c)((t0, c1) => Q(MultisetCardinality(t0), c1))
        case _ => sys.error("Expected a (multi)set-typed expression but found %s (%s) of type %s"
                            .format(e0, e0.getClass.getName, e0.typ))
      }

      /* Unexpected nodes */

      case _: ast.InhaleExhaleExp =>
        Failure[ST, H, S](utils.consistency.createUnexpectedInhaleExhaleExpressionError(e))
    }

    resultTerm
  }

  def withChunkIdentifier(σ: S,
                          locacc: ast.LocationAccess,
                          assertRcvrNonNull: Boolean,
                          pve: PartialVerificationError,
                          c: C)
                         (Q: (ChunkIdentifier, C) => VerificationResult)
                         : VerificationResult =

    locacc match {
      case ast.FieldAccess(eRcvr, field) =>
        eval(σ, eRcvr, pve, c)((tRcvr, c1) =>
          if (assertRcvrNonNull)
            decider.assert(σ, tRcvr !== Null()){
              case true => Q(FieldChunkIdentifier(tRcvr, field.name), c1)
              case false => Failure[ST, H, S](pve dueTo ReceiverNull(locacc))}
          else
            Q(FieldChunkIdentifier(tRcvr, field.name), c1))

      case ast.PredicateAccess(eArgs, predicateName) =>
        evals(σ, eArgs, _ => pve, c)((tArgs, c1) =>
          Q(PredicateChunkIdentifier(predicateName, tArgs), c1))
    }

  private def evalBinOp[T <: Term]
                       (σ: S,
                        e0: ast.Exp,
                        e1: ast.Exp,
                        termOp: (Term, Term) => T,
                        pve: PartialVerificationError,
                        c: C)
                       (Q: (T, C) => VerificationResult)
                       : VerificationResult = {

    eval(σ, e0, pve, c)((t0, c1) =>
      eval(σ, e1, pve, c1)((t1, c2) =>
        Q(termOp(t0, t1), c2)))
  }

  private def failIfDivByZero(σ: S,
                              t: Term,
                              eDivisor: ast.Exp,
                              tDivisor: Term,
                              tZero: Term,
                              pve: PartialVerificationError,
                              c: C)
                             (Q: (Term, C) => VerificationResult)
                             : VerificationResult = {

    decider.assert(σ, tDivisor !== tZero){
      case true => Q(t, c)
      case false => Failure[ST, H, S](pve dueTo DivisionByZero(eDivisor))
    }
  }

  /* TODO: The CP-style in which Silicon's main components are written makes it hard to work
   *       with sequences. evalTriggers, evals and execs all share the same pattern, they
   *       essentially recurse over a sequence and accumulate results, where results can be
   *       terms, verification results, contexts, or any combination of these.
   *       It would be nice to find a (probably crazy functional) abstraction that avoids
   *       having to implement that pattern over and over again.
   *
   */
  private def evalTriggers(σ: S, silTriggers: Seq[ast.Trigger], pve: PartialVerificationError, c: C)
                          (Q: (List[Trigger], C) => VerificationResult)
                          : VerificationResult =

    evalTriggers(σ, silTriggers, Nil, pve, c)(Q)

  private def evalTriggers(σ: S,
                           silTriggers: Seq[ast.Trigger],
                           triggers: List[Trigger],
                           pve: PartialVerificationError,
                           c: C)
                          (Q: (List[Trigger], C) => VerificationResult)
                          : VerificationResult = {

    if (silTriggers.isEmpty)
      Q(triggers.reverse, c)
    else
      evalTrigger(σ, silTriggers.head, pve, c)((t, c1) =>
        evalTriggers(σ, silTriggers.tail, t :: triggers, pve, c1)(Q))
  }

  private def evalTrigger(σ: S, trigger: ast.Trigger, pve: PartialVerificationError, c: C)
                         (Q: (Trigger, C) => VerificationResult)
                         : VerificationResult = {

    val (cachedTriggerTerms, remainingTriggerExpressions) =
      trigger.exps.map {
        case ast.Old(e) => e /* Warning! For heap-dep. function applications, old(e) probably matters */
        case e => e
      }.map {
        case fapp: ast.FuncApp =>
          /** Heap-dependent functions that are used as triggers should be used
            * in the limited version, because it allows for more instantiations.
            * Keep this code in sync with [[supporters.ExpressionTranslator.translate]]
            *
            */
          val cachedTrigger = c.possibleTriggers.get(fapp).collect{case fa: FApp => fa.limitedVersion}

          (cachedTrigger, if (cachedTrigger.isDefined) None else Some(fapp))

        case pt: ast.PossibleTrigger =>
          val cachedTrigger = c.possibleTriggers.get(pt)

          (cachedTrigger, if (cachedTrigger.isDefined) None else Some(pt))

        case e => (None, Some(e))
      }.unzip match {
        case (optCachedTriggerTerms, optRemainingTriggerExpressions) =>
          (optCachedTriggerTerms.flatten, optRemainingTriggerExpressions.flatten)
      }

    /* Reasons for why a trigger wasn't recorded while evaluating the body include:
     *   - It did not occur in the body
     *   - The evaluation of the body terminated early, for example, because the
     *     LHS of an implication evaluated to false
     */

    var optRemainingTriggerTerms: Option[Seq[Term]] = None
    val πPre: Set[Term] = decider.π
    var πAux: Set[Term] = Set()

    /* TODO: Evaluate as many remaining expressions as possible, i.e. don't
     *       stop if evaluating one fails
     */
    val r =
      evals(σ, remainingTriggerExpressions, _ => pve, c)((remainingTriggerTerms, c1) => {
        optRemainingTriggerTerms = Some(remainingTriggerTerms)
        πAux = decider.π -- πPre
        Success()})

    /* TODO: Here is an example where evaluating remainingTriggerExpressions will
     *       fail: Assume a conjunction f(x) && g(x) where f(x) is the
     *       precondition of g(x). This gives rise to the trigger {f(x), g(x)}.
     *       If the two trigger expressions are evaluated individually, evaluating
     *       the second will fail because its precondition doesn't hold.
     *       For example, let f(x) be "x in xs" (and assume that this, via other
     *       path conditions, implies that x != null), and let g(x) be "y.f in xs".
     *       Evaluating the latter will currently fail when evaluating y.f because
     *       y on its own (i.e., without having assumed y in xs) might be null.
     *
     *       What might be possible is to merely translate (instead of evaluate)
     *       triggers, where the difference is that translating does not entail
     *       any checks such as checking for non-nullity.
     *       In case of applications of heap. dep. functions this won't be
     *       straight-forward, because the resulting FApp-term expects a snapshot,
     *       which is computed by (temporarily) consuming the function's
     *       precondition.
     *       We could replace each concrete snapshot occurring in an FApp-term by
     *       a quantified snapshot, but that might make the chosen triggers invalid
     *       because some trigger sets might no longer cover all quantified
     *       variables.
     */

    (r, optRemainingTriggerTerms) match {
      case (Success(), Some(remainingTriggerTerms)) =>
        assume(πAux)
        Q(Trigger(cachedTriggerTerms ++ remainingTriggerTerms), c)
      case _ =>
        bookkeeper.logfiles("evalTrigger").println(s"Couldn't translate some of these triggers:\n  $remainingTriggerExpressions\nReason:\n  $r")
        Q(Trigger(cachedTriggerTerms), c)
    }
  }

  /* Evaluates `e0` to `t0`, assumes `t0Transformer(t0)`, and afterwards only
   * evaluates `e1` if the current state is consistent. That is, `e1` is only
   * evaluated if `t0Transformer(t0)` does not contradict the current path
   * conditions. This method can be used to evaluate short-circuiting operators
   * such as conjunction, disjunction or implication.
   *
   * Attention: `e1` is not expected to branch; if it does, an exception will be
   * thrown.
   */
  private def evalDependently(σ: S,
                              e0: ast.Exp,
                              e1: ast.Exp,
                              t0Transformer: Term => Term,
                              pve: PartialVerificationError, c: C)
                             (Q: (Term, Option[Term], C) => VerificationResult)
                             : VerificationResult = {

      var πPre: Set[Term] = Set()
      var optT1: Option[Term] = None /* e1 won't be evaluated if e0 cannot be satisfied */
      var πAux: Set[Term] = Set()
      var optInnerC: Option[C] = None

      eval(σ, e0, pve, c)((t0, c1) => {
        πPre = decider.π

        decider.pushScope()

        val guard = t0Transformer(t0)
        var originalChunks: Option[Iterable[Chunk]] = None
        val r =
          branch(σ, guard, c1,
            (c2: C) => {
              if (c2.retrying) {
                originalChunks = Some(σ.h.values)
                heapCompressor.compress(σ, σ.h, c2)
              }
              eval(σ, e1, pve, c2)((t1, c3) => {
                assert(optT1.isEmpty, s"Unexpected branching occurred while locally evaluating $e1")
                optT1 = Some(t1)
                πAux = decider.π -- (πPre + guard)
                  /* Removing guard from πAux is crucial, it is not part of the aux. terms */
                optInnerC = Some(c3)
                Success()})},
            (c2: C) =>
              Success())

        /* See comment in DefaultDecider.tryOrFail */
        originalChunks match {
          case Some(chunks) => σ.h.replace(chunks)
          case None => /* Nothing to do here */
        }

        decider.popScope()

        r && {
          val (tAuxTopLevel, tAuxNested) = state.utils.partitionAuxiliaryTerms(πAux)
          decider.prover.logComment("Top-level auxiliary terms")
          assume(tAuxTopLevel)
          decider.prover.logComment("Nested auxiliary terms")
          assume(Implies(guard, And(tAuxNested)))
          val c2 = optInnerC.map(_.copy(branchConditions = c1.branchConditions)).getOrElse(c1)
          Q(t0, optT1, c2)}})
  }
}<|MERGE_RESOLUTION|>--- conflicted
+++ resolved
@@ -51,13 +51,9 @@
   protected val bookkeeper: Bookkeeper
   protected val heapCompressor: HeapCompressor[ST, H, S, C]
 
-<<<<<<< HEAD
   protected val quantifiedChunkSupporter: QuantifiedChunkSupporter[ST, H, PC, S]
-
-  def evals(σ: S, es: Seq[ast.Exp], pve: PartialVerificationError, c: C)
-=======
+  
   def evals(σ: S, es: Seq[ast.Exp], pvef: ast.Exp => PartialVerificationError, c: C)
->>>>>>> 37323d60
            (Q: (List[Term], C) => VerificationResult)
            : VerificationResult =
 
