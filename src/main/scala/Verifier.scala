--- conflicted
+++ resolved
@@ -185,15 +185,11 @@
      * all members are verified regardless of previous errors.
      * However, verification of a single member is aborted on first error.
      */
-<<<<<<< HEAD
     QuantifiedChunkSupporter.safeLastFVFState() /* TODO: Implement properly */
     members.map{m =>
       QuantifiedChunkSupporter.restoreLastFVFState()
-      ev.verify(program, m, c)
+      ev.verify(m, c)
     }.toList
-=======
-    members.map(m => ev.verify(m, c)).toList
->>>>>>> 97c4e145
   }
 
   private def filter(str: String) = (
