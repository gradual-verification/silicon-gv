--- conflicted
+++ resolved
@@ -731,23 +731,12 @@
                          * to the function arguments and the predicate snapshot
                          * (see 'predicateTriggers' in FunctionData.scala).
                          */
-<<<<<<< HEAD
                       v4.decider.assume(App(Verifier.predicateData(predicate).triggerFunction, PHeapLookupPredicate(predicateName, snap, tArgs) +: tArgs))
 //                    val insγ = Γ(predicate.formalArgs map (_.localVar) zip tArgs)
                       val body = pa.predicateBody(Verifier.program).get /* Only non-abstract predicates can be unfolded */
                       val s7 = s6.scalePermissionFactor(tPerm)
                       produce(s7 /*\ insγ*/, (_,_) => PHeapLookupPredicate(predicateName, snap, tArgs), body, pve, v4)((s8, v5) => {
                         val s9 = s8.copy(functionRecorder = s8.functionRecorder.changeDepthBy(-1),
-=======
-                      v4.decider.assume(App(Verifier.predicateData(predicate).triggerFunction, snap.convert(terms.sorts.Snap) +: tArgs))
-                      val body = predicate.body.get /* Only non-abstract predicates can be unfolded */
-                      val s7 = s6.scalePermissionFactor(tPerm)
-                      val insg = s7.g + Store(predicate.formalArgs map (_.localVar) zip tArgs)
-                      val s7a = s7.copy(g = insg)
-                      produce(s7a, toSf(snap), body, pve, v4)((s8, v5) => {
-                        val s9 = s8.copy(g = s7.g,
-                                         functionRecorder = s8.functionRecorder.changeDepthBy(-1),
->>>>>>> 5d408989
                                          recordVisited = s3.recordVisited,
                                          permissionScalingFactor = s6.permissionScalingFactor)
                                    .decCycleCounter(predicate)
