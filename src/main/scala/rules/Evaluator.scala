// This Source Code Form is subject to the terms of the Mozilla Public
// License, v. 2.0. If a copy of the MPL was not distributed with this
// file, You can obtain one at http://mozilla.org/MPL/2.0/.
//
// Copyright (c) 2011-2019 ETH Zurich.

package viper.silicon.rules

import viper.silver.ast
import viper.silver.ast.utils.conjunctExps
import viper.silver.ast.{Info, PredicateAccess}
import viper.silver.verifier.{CounterexampleTransformer, PartialVerificationError}
import viper.silver.verifier.errors.{ErrorWrapperWithExampleTransformer, PreconditionInAppFalse}
import viper.silver.verifier.reasons._
import viper.silicon.common.collections.immutable.InsertionOrderedSet
import viper.silicon.interfaces._
import viper.silicon.resources.PredicateID
import viper.silicon.state.{terms, _}
import viper.silicon.state.terms._
import viper.silicon.state.terms.implicits._
import viper.silicon.state.terms.perms.{IsNonNegative, IsPositive}
import viper.silicon.state.terms.predef.`?r`
import viper.silicon.supporters.Translator
import viper.silicon.utils.consistency.createUnexpectedNodeError
import viper.silicon.utils.toSf
import viper.silicon.utils.ast.flattenOperator
import viper.silicon.verifier.Verifier
import viper.silicon.{Map, TriggerSets}
import viper.silicon.interfaces.state.{ChunkIdentifer, NonQuantifiedChunk}
import viper.silicon.logger.SymbExLogger
import viper.silicon.logger.records.data.{EvaluateRecord, EvaluatePCRecord}

/* TODO: With the current design w.r.t. parallelism, eval should never "move" an execution
 *       to a different verifier. Hence, consider not passing the verifier to continuations
 *       of eval.
 */

trait EvaluationRules extends SymbolicExecutionRules {
  def evals(s: State, es: Seq[ast.Exp], pvef: ast.Exp => PartialVerificationError, v: Verifier)
           (Q: (State, List[Term], Verifier) => VerificationResult)
           : VerificationResult

  def evalspc(s: State, es: Seq[ast.Exp], pvef: ast.Exp => PartialVerificationError, v: Verifier, generateChecks: Boolean = true)
           (Q: (State, List[Term], Verifier) => VerificationResult)
           : VerificationResult

  def eval(s: State, e: ast.Exp, pve: PartialVerificationError, v: Verifier)
          (Q: (State, Term, Verifier) => VerificationResult)
          : VerificationResult

  def evalpc(s: State, e: ast.Exp, pve: PartialVerificationError, v: Verifier, generateChecks: Boolean = true)
          (Q: (State, Term, Verifier) => VerificationResult)
          : VerificationResult

  def evalLocationAccess(s: State,
                         locacc: ast.LocationAccess,
                         pve: PartialVerificationError,
                         v: Verifier)
                        (Q: (State, String, Seq[Term], Verifier) => VerificationResult)
                        : VerificationResult

  def evalLocationAccesspc(s: State,
                         locacc: ast.LocationAccess,
                         pve: PartialVerificationError,
                         v: Verifier,
                         generateChecks: Boolean = true)
                        (Q: (State, String, Seq[Term], Verifier) => VerificationResult)
                        : VerificationResult

  def evalQuantified(s: State,
                     quant: Quantifier,
                     vars: Seq[ast.LocalVarDecl],
                     es1: Seq[ast.Exp],
                     es2: Seq[ast.Exp],
                     optTriggers: Option[Seq[ast.Trigger]],
                     name: String,
                     pve: PartialVerificationError,
                     v: Verifier)
                    (Q: (State, Seq[Var], Seq[Term], Seq[Term], Seq[Trigger], (Seq[Quantification], Seq[Quantification]), Verifier) => VerificationResult)
                    : VerificationResult
}

object evaluator extends EvaluationRules with Immutable {
  import consumer._
  import producer._

  def evals(s: State, es: Seq[ast.Exp], pvef: ast.Exp => PartialVerificationError, v: Verifier)
           (Q: (State, List[Term], Verifier) => VerificationResult)
           : VerificationResult =

    evals2(s, es, Nil, pvef, v)(Q)

  def evalspc(s: State, es: Seq[ast.Exp], pvef: ast.Exp => PartialVerificationError, v: Verifier, generateChecks: Boolean = true)
          (Q: (State, List[Term], Verifier) => VerificationResult)
           : VerificationResult =

    evals2pc(s, es, Nil, pvef, v, generateChecks)(Q)

  private def evals2(s: State, es: Seq[ast.Exp], ts: List[Term], pvef: ast.Exp => PartialVerificationError, v: Verifier)
                    (Q: (State, List[Term], Verifier) => VerificationResult)
                    : VerificationResult = {

    if (es.isEmpty)
      Q(s, ts.reverse, v)
    else
      eval(s, es.head, pvef(es.head), v)((s1, t, v1) =>
        evals2(s1, es.tail, t :: ts, pvef, v1)(Q))
  }

  private def evals2pc(s: State, es: Seq[ast.Exp], ts: List[Term], pvef: ast.Exp => PartialVerificationError, v: Verifier, generateChecks: Boolean)
                    (Q: (State, List[Term], Verifier) => VerificationResult)
                    : VerificationResult = {

    if (es.isEmpty)
      Q(s, ts.reverse, v)
    else
      evalpc(s, es.head, pvef(es.head), v, generateChecks)((s1, t, v1) =>
        evals2pc(s1, es.tail, t :: ts, pvef, v1, generateChecks)(Q))
  }

  /** Wrapper Method for eval, for logging. See Executor.scala for explanation of analogue. **/
  @inline
  def eval(s: State, e: ast.Exp, pve: PartialVerificationError, v: Verifier)
          (Q: (State, Term, Verifier) => VerificationResult)
          : VerificationResult = {

    val sepIdentifier = SymbExLogger.currentLog().openScope(new EvaluateRecord(e, s, v.decider.pcs))
    eval3(s, e, pve, v)((s1, t, v1) => {
      SymbExLogger.currentLog().closeScope(sepIdentifier)
      Q(s1, t, v1)})
  }

  def evalpc(s: State, e: ast.Exp, pve: PartialVerificationError, v: Verifier, generateChecks: Boolean = true)
          (Q: (State, Term, Verifier) => VerificationResult)
          : VerificationResult = {

    val sepIdentifier = SymbExLogger.currentLog().openScope(new EvaluatePCRecord(e, s, v.decider.pcs))
    eval3pc(s, e, pve, v, generateChecks)((s1, t, v1) => {
      SymbExLogger.currentLog().closeScope(sepIdentifier)
      Q(s1, t, v1)})
  }

  def eval3(s: State, e: ast.Exp, pve: PartialVerificationError, v: Verifier)
           (Q: (State, Term, Verifier) => VerificationResult)
           : VerificationResult = {


    /* For debugging only */
    e match {
      case  _: ast.TrueLit | _: ast.FalseLit | _: ast.NullLit | _: ast.IntLit | _: ast.FullPerm | _: ast.NoPerm
            | _: ast.AbstractLocalVar | _: ast.WildcardPerm | _: ast.FractionalPerm | _: ast.Result
            | _: ast.WildcardPerm | _: ast.FieldAccess =>

      case _ =>
        v.logger.debug(s"\nEVAL ${viper.silicon.utils.ast.sourceLineColumn(e)}: $e")
        v.logger.debug(v.stateFormatter.format(s, v.decider.pcs))
        if (s.partiallyConsumedHeap.nonEmpty)
          v.logger.debug("pcH = " + s.partiallyConsumedHeap.map(v.stateFormatter.format).mkString("", ",\n     ", ""))
        if (s.reserveHeaps.nonEmpty)
          v.logger.debug("hR = " + s.reserveHeaps.map(v.stateFormatter.format).mkString("", ",\n     ", ""))
        s.oldHeaps.get(Verifier.MAGIC_WAND_LHS_STATE_LABEL) match {
          case Some(hLhs) =>   v.logger.debug("hLhs = " + v.stateFormatter.format(hLhs))
          case None =>
        }
        v.decider.prover.comment(s"[eval] $e")
    }

    /* Switch to the eval heap (σUsed) of magic wand's exhale-ext, if necessary.
     * Also deactivate magic wand's recording of consumed and produced permissions: if the
     * evaluation to perform involves consuming or producing permissions, e.g. because of
     * an unfolding expression, these should not be recorded.
     */
    val s1 = s.copy(h = magicWandSupporter.getEvalHeap(s),
                    reserveHeaps = Nil,
                    exhaleExt = false)

    eval2(s1, e, pve, v)((s2, t, v1) => {
      val s3 =
        if (s2.recordPossibleTriggers)
          e match {
            case pt: ast.PossibleTrigger =>
              s2.copy(possibleTriggers = s2.possibleTriggers + (pt -> t))
            case fa: ast.FieldAccess if s2.qpFields.contains(fa.field) =>
              s2.copy(possibleTriggers = s2.possibleTriggers + (fa -> t))
            case _ =>
              s2}
        else
          s2
      val s4 = s3.copy(h = s.h,
                       reserveHeaps = s.reserveHeaps,
                       exhaleExt = s.exhaleExt)
      Q(s4, t, v1)})
  }

  def eval3pc(s: State, e: ast.Exp, pve: PartialVerificationError, v: Verifier, generateChecks: Boolean)
           (Q: (State, Term, Verifier) => VerificationResult)
           : VerificationResult = {


    /* For debugging only */
    e match {
      case  _: ast.TrueLit | _: ast.FalseLit | _: ast.NullLit | _: ast.IntLit | _: ast.FullPerm | _: ast.NoPerm
            | _: ast.AbstractLocalVar | _: ast.WildcardPerm | _: ast.FractionalPerm | _: ast.Result
            | _: ast.WildcardPerm | _: ast.FieldAccess =>

      case _ =>
        v.logger.debug(s"\nEVAL ${viper.silicon.utils.ast.sourceLineColumn(e)}: $e")
        v.logger.debug(v.stateFormatter.format(s, v.decider.pcs))
        if (s.partiallyConsumedHeap.nonEmpty)
          v.logger.debug("pcH = " + s.partiallyConsumedHeap.map(v.stateFormatter.format).mkString("", ",\n     ", ""))
        if (s.reserveHeaps.nonEmpty)
          v.logger.debug("hR = " + s.reserveHeaps.map(v.stateFormatter.format).mkString("", ",\n     ", ""))
        s.oldHeaps.get(Verifier.MAGIC_WAND_LHS_STATE_LABEL) match {
          case Some(hLhs) =>   v.logger.debug("hLhs = " + v.stateFormatter.format(hLhs))
          case None =>
        }
        v.decider.prover.comment(s"[eval] $e")
    }

    /* Switch to the eval heap (σUsed) of magic wand's exhale-ext, if necessary.
     * Also deactivate magic wand's recording of consumed and produced permissions: if the
     * evaluation to perform involves consuming or producing permissions, e.g. because of
     * an unfolding expression, these should not be recorded.
     */
    val s1 = s.copy(h = magicWandSupporter.getEvalHeap(s),
                    reserveHeaps = Nil,
                    exhaleExt = false)

    eval2pc(s1, e, pve, v, generateChecks)((s2, t, v1) => {
      val s3 =
        if (s2.recordPossibleTriggers)
          e match {
            case pt: ast.PossibleTrigger =>
              s2.copy(possibleTriggers = s2.possibleTriggers + (pt -> t))
            case fa: ast.FieldAccess if s2.qpFields.contains(fa.field) =>
              s2.copy(possibleTriggers = s2.possibleTriggers + (fa -> t))
            case _ =>
              s2}
        else
          s2
      val s4 = s3.copy(h = s.h,
                       reserveHeaps = s.reserveHeaps,
                       exhaleExt = s.exhaleExt)
      Q(s4, t, v1)})
  }

  protected def eval2(s: State, e: ast.Exp, pve: PartialVerificationError, v: Verifier)
                     (Q: (State, Term, Verifier) => VerificationResult)
                     : VerificationResult = {

    val resultTerm = e match {
      case _: ast.TrueLit => Q(s, True(), v)
      case _: ast.FalseLit => Q(s, False(), v)

      case _: ast.NullLit => Q(s, Null(), v)
      case ast.IntLit(bigval) => Q(s, IntLiteral(bigval), v)

      case ast.EqCmp(e0, e1) => evalBinOp(s, e0, e1, Equals, pve, v)(Q)
      case ast.NeCmp(e0, e1) => evalBinOp(s, e0, e1, (p0: Term, p1: Term) => Not(Equals(p0, p1)), pve, v)(Q)

      case x: ast.AbstractLocalVar => Q(s, s.g(x), v)

      case _: ast.FullPerm => Q(s, FullPerm(), v)
      case _: ast.NoPerm => Q(s, NoPerm(), v)

      case ast.FractionalPerm(e0, e1) =>
        var t1: Term = null
        evalBinOp(s, e0, e1, (t0, _t1) => {t1 = _t1; FractionPerm(t0, t1)}, pve, v)((s1, tFP, v1) =>
          failIfDivByZero(s1, tFP, e1, t1, predef.Zero, pve, v1)(Q))

      /*
      case _: ast.WildcardPerm =>
        val (tVar, tConstraints) = v.decider.freshARP()
        v.decider.assume(tConstraints)
        /* TODO: Only record wildcards in State.constrainableARPs that are used in exhale
         *       position. Currently, wildcards used in inhale position (only) may not be removed
         *       from State.constrainableARPs (potentially inefficient, but should be sound).
         *
         *       Probably better in general: change evaluator signature such that, in addition to
         *       the resulting term, further data about the evaluation process (e.g. a mapping
         *       from expressions to terms, fresh wildcards, ...) is returned.
         *
         *       Alternative (for just wildcards): introduce WildcardPerm, extract them from the
         *       term returned by eval, mark as constrainable on client-side (e.g. in consumer).
         */
        val s1 =
          s.copy(functionRecorder = s.functionRecorder.recordArp(tVar, tConstraints))
           .setConstrainable(Seq(tVar), true)
        Q(s1, tVar, v)
       */

      case fa: ast.FieldAccess => {
        eval(s, fa.rcv, pve, v)((s1, tRcvr, v1) => {
        if (s.qpFields.contains(fa.field)) {
           /* Quantified permissions are not supported by Gradual Viper; this case code is dead. */
           val (relevantChunks, _) =
              quantifiedChunkSupporter.splitHeap[QuantifiedFieldChunk](s1.h, BasicChunkIdentifier(fa.field.name))
            s1.smCache.get((fa.field, relevantChunks)) match {
              case Some((fvfDef: SnapshotMapDefinition, totalPermissions)) if !Verifier.config.disableValueMapCaching() =>
                /* The next assertion must be made if the FVF definition is taken from the cache;
                * in the other case it is part of quantifiedChunkSupporter.withValue.
                */
                /* Re-emit definition since the previous definition could be nested under
                * an auxiliary quantifier (resulting from the evaluation of some Silver
                * quantifier in whose body field 'fa.field' was accessed)
                * which is protected by a trigger term that we currently don't have.
                */
                v1.decider.assume(fvfDef.valueDefinitions)
                val trigger = FieldTrigger(fa.field.name, fvfDef.sm, tRcvr)
                v1.decider.assume(trigger)
                if (s1.triggerExp) {
                  val fvfLookup = Lookup(fa.field.name, fvfDef.sm, tRcvr)
                  val fr1 = s1.functionRecorder.recordSnapshot(fa, v1.decider.pcs.branchConditions, fvfLookup)
                  val s2 = s1.copy(functionRecorder = fr1)
                  Q(s2, fvfLookup, v1)
                } else {
                  v1.decider.assert(IsPositive(totalPermissions.replace(`?r`, tRcvr))) {
                    case false =>
                      createFailure(pve dueTo InsufficientPermission(fa), v1, s1)
                    case true =>
                      val fvfLookup = Lookup(fa.field.name, fvfDef.sm, tRcvr)
                      val fr1 = s1.functionRecorder.recordSnapshot(fa, v1.decider.pcs.branchConditions, fvfLookup).recordFvfAndDomain(fvfDef)
                      val s2 = s1.copy(functionRecorder = fr1, possibleTriggers = if (s1.recordPossibleTriggers) s1.possibleTriggers + (fa -> trigger) else s1.possibleTriggers)
                      Q(s2, fvfLookup, v1)}
                }
              case _ =>
                val (smDef1, smCache1) =
                  quantifiedChunkSupporter.summarisingSnapshotMap(
                    s = s1,
                    resource = fa.field,
                    codomainQVars = Seq(`?r`),
                    relevantChunks = relevantChunks,
                    optSmDomainDefinitionCondition =  None,
                    optQVarsInstantiations = None,
                    v = v1)
                val trigger = FieldTrigger(fa.field.name, smDef1.sm, tRcvr)
                v1.decider.assume(trigger)
                val permCheck =
                  if (s1.triggerExp) {
                    True()
                  } else {
                    val totalPermissions = smCache1.get((fa.field, relevantChunks)).get._2
                      /* TODO: Have totalPermissions returned by quantifiedChunkSupporter.summarisingSnapshotMap */
                    IsPositive(totalPermissions.replace(`?r`, tRcvr))
                  }
                v1.decider.assert(permCheck) {
                  case false =>
                    createFailure(pve dueTo InsufficientPermission(fa), v1, s1)
                  case true =>
                    val smLookup = Lookup(fa.field.name, smDef1.sm, tRcvr)
                    val fr2 =
                      s1.functionRecorder.recordSnapshot(fa, v1.decider.pcs.branchConditions, smLookup)
                                        .recordFvfAndDomain(smDef1)
                    val s2 = s1.copy(functionRecorder = fr2,
                                    smCache = smCache1)
                    Q(s2, smLookup, v1)}
                }
          //})
        } else {
          evalLocationAccess(s, fa, pve, v)((s1, _, tArgs, v1) => {
            val ve = pve dueTo InsufficientPermission(fa)
            val resource = fa.res(Verifier.program)
            val addToOh = true /* so lookup knows whether or not to add optimistically assumed permissions to the optimistic heap */
            chunkSupporter.lookup(s1, s1.h, s1.optimisticHeap, addToOh, resource, fa, tArgs, pve, ve, v1)((s2, h2, oh2, tSnap, v2) => {
              val fr = s2.functionRecorder.recordSnapshot(fa, v2.decider.pcs.branchConditions, tSnap)
              val s3 = s2.copy(h = h2, optimisticHeap = oh2, functionRecorder = fr)
              Q(s3, tSnap, v1)
            })
          })
        }
      })}
      case ast.Not(e0) =>
        eval(s, e0, pve, v)((s1, t0, v1) =>
          Q(s1, Not(t0), v1))

      case ast.Minus(e0) =>
        eval(s, e0, pve, v)((s1, t0, v1) =>
          Q(s1, Minus(0, t0), v1))

      /*
      case ast.Old(e0) =>
        evalInOldState(s, Verifier.PRE_STATE_LABEL, e0, pve, v)(Q)

      case old @ ast.LabelledOld(e0, lbl) =>
        s.oldHeaps.get(lbl) match {
          case None =>
            Failure(pve dueTo LabelledStateNotReached(old))
          case _ =>
            evalInOldState(s, lbl, e0, pve, v)(Q)}

      case ast.Let(x, e0, e1) =>
        eval(s, e0, pve, v)((s1, t0, v1) =>
          eval(s1.copy(g = s1.g + (x.localVar, t0)), e1, pve, v1)(Q))
      */

      /* Strict evaluation of AND */
      case ast.And(e0, e1) if Verifier.config.disableShortCircuitingEvaluations() =>
        evalBinOp(s, e0, e1, (t1, t2) => And(t1, t2), pve, v)(Q)

      /* Short-circuiting evaluation of AND */
      case ae @ ast.And(_, _) =>
        val flattened = flattenOperator(ae, {case ast.And(e0, e1) => Seq(e0, e1)})
        evalSeqShortCircuit(And, s, flattened, pve, v)(Q)



      /* Strict evaluation of OR */
      case ast.Or(e0, e1) if Verifier.config.disableShortCircuitingEvaluations() =>
        evalBinOp(s, e0, e1, (t1, t2) => Or(t1, t2), pve, v)(Q)

      /* Short-circuiting evaluation of OR */
      case oe @ ast.Or(_, _) =>
        val flattened = flattenOperator(oe, {case ast.Or(e0, e1) => Seq(e0, e1)})
        evalSeqShortCircuit(Or, s, flattened, pve, v)(Q)

      /*
      case implies @ ast.Implies(e0, e1) =>
        eval(s, e0, pve, v)((s1, t0, v1) =>
          evalImplies(s1, t0, e1, implies.info == FromShortCircuitingAnd, pve, v1)(Q))

      case ast.CondExp(e0, e1, e2) =>
        eval(s, e0, pve, v)((s1, t0, v1) =>
          joiner.join[Term, Term](s1, v1)((s2, v2, QB) =>
            brancher.branch(s2, t0, v2)(
              (s3, v3) => eval(s3, e1, pve, v3)(QB),
              (s3, v3) => eval(s3, e2, pve, v3)(QB))
          )(entries => {
            /* TODO: If branch(...) took orElse-continuations that are executed if a branch is dead, then then
                comparisons with t0/Not(t0) wouldn't be necessary. */
            val (s2, result) = entries match {
              case Seq(entry) => // One branch is dead
                (entry.s, entry.data)
              case Seq(entry1, entry2) => // Both branches are alive
                (entry1.s.merge(entry2.s), Ite(t0, entry1.data, entry2.data))
              case _ =>
                sys.error(s"Unexpected join data entries: $entries")}
            (s2, result)
          })(Q))
       */

      /* Integers */

      case ast.Add(e0, e1) =>
        evalBinOp(s, e0, e1, Plus, pve, v)(Q)

      case ast.Sub(e0, e1) =>
        evalBinOp(s, e0, e1, Minus, pve, v)(Q)

      case ast.Mul(e0, e1) =>
        evalBinOp(s, e0, e1, Times, pve, v)(Q)

      case ast.Div(e0, e1) =>
        evalBinOp(s, e0, e1, Div, pve, v)((s1, tDiv, v1) =>
          failIfDivByZero(s1, tDiv, e1, tDiv.p1, 0, pve, v1)(Q))

      case ast.Mod(e0, e1) =>
        evalBinOp(s, e0, e1, Mod, pve, v)((s1, tMod, v1) =>
          failIfDivByZero(s1, tMod, e1, tMod.p1, 0, pve, v1)(Q))

      case ast.LeCmp(e0, e1) =>
        evalBinOp(s, e0, e1, AtMost, pve, v)(Q)

      case ast.LtCmp(e0, e1) =>
        evalBinOp(s, e0, e1, Less, pve, v)(Q)

      case ast.GeCmp(e0, e1) =>
        evalBinOp(s, e0, e1, AtLeast, pve, v)(Q)

      case ast.GtCmp(e0, e1) =>
        evalBinOp(s, e0, e1, Greater, pve, v)(Q)

      /* Permissions */

      case ast.PermAdd(e0, e1) =>
        evalBinOp(s, e0, e1, PermPlus, pve, v)(Q)

      case ast.PermSub(e0, e1) =>
        evalBinOp(s, e0, e1, PermMinus, pve, v)(Q)

      case ast.PermMinus(e0) =>
        eval(s, e0, pve, v)((s1, t0, v1) =>
          Q(s1, PermMinus(NoPerm(), t0), v1))

      case ast.PermMul(e0, e1) =>
        evalBinOp(s, e0, e1, PermTimes, pve, v)(Q)

      case ast.IntPermMul(e0, e1) =>
        eval(s, e0, pve, v)((s1, t0, v1) =>
          eval(s1, e1, pve, v1)((s2, t1, v2) =>
            Q(s2, IntPermTimes(t0, t1), v2)))

      case ast.PermDiv(e0, e1) =>
        eval(s, e0, pve, v)((s1, t0, v1) =>
          eval(s1, e1, pve, v1)((s2, t1, v2) =>
            failIfDivByZero(s2, PermIntDiv(t0, t1), e1, t1, 0, pve, v2)(Q)))

      case ast.PermLeCmp(e0, e1) =>
        evalBinOp(s, e0, e1, AtMost, pve, v)(Q)

      case ast.PermLtCmp(e0, e1) =>
        evalBinOp(s, e0, e1, Less, pve, v)(Q)

      case ast.PermGeCmp(e0, e1) =>
        evalBinOp(s, e0, e1, AtLeast, pve, v)(Q)

      case ast.PermGtCmp(e0, e1) =>
        evalBinOp(s, e0, e1, Greater, pve, v)(Q)

//       case ast.Unfolding(
//               acc @ ast.PredicateAccessPredicate(pa @ ast.PredicateAccess(eArgs, predicateName), ePerm),
//               eIn) =>

//         val predicate = Verifier.program.findPredicate(predicateName)
//         if (s.cycles(predicate) < Verifier.config.recursivePredicateUnfoldings()) {
//           evals(s, eArgs, _ => pve, v)((s1, tArgs, v1) =>
//             eval(s1, ePerm, pve, v1)((s2, tPerm, v2) =>
//               v2.decider.assert(IsNonNegative(tPerm)) {
//                 case true =>
//                   joiner.join[Term, Term](s2, v2)((s3, v3, QB) => {
//                     val s4 = s3.incCycleCounter(predicate)
//                                .copy(recordVisited = true,
//                                  forFraming = true)
//                       /* [2014-12-10 Malte] The commented code should replace the code following
//                        * it, but using it slows down RingBufferRd.sil significantly. The generated
//                        * Z3 output looks nearly identical, so my guess is that it is some kind
//                        * of triggering problem, probably related to sequences.
//                        */
// //                      predicateSupporter.unfold(σ, predicate, tArgs, tPerm, pve, c2, pa)((σ1, c3) => {
// //                        val c4 = c3.decCycleCounter(predicate)
// //                        eval(σ1, eIn, pve, c4)((tIn, c5) =>
// //                          QB(tIn, c5))})
//                     consume(s4, acc, pve, v3)((s5, snap, v4) => {

//                       val s5_1 = s5.copy(forFraming = false)

//                       val fr6 =
//                         s5_1.functionRecorder.recordSnapshot(pa, v4.decider.pcs.branchConditions, snap)
//                                            .changeDepthBy(+1)
//                       val s6 = s5_1.copy(functionRecorder = fr6,
//                                        constrainableARPs = s1.constrainableARPs)
//                         /* Recording the unfolded predicate's snapshot is necessary in order to create the
//                          * additional predicate-based trigger function applications because these are applied
//                          * to the function arguments and the predicate snapshot
//                          * (see 'predicateTriggers' in FunctionData.scala).
//                          */
//                       v4.decider.assume(App(Verifier.predicateData(predicate).triggerFunction, snap.convert(terms.sorts.Snap) +: tArgs))
//                       val body = predicate.body.get /* Only non-abstract predicates can be unfolded */
//                       val s7 = s6.scalePermissionFactor(tPerm)
//                       val insg = s7.g + Store(predicate.formalArgs map (_.localVar) zip tArgs)
//                       val s7a = s7.copy(g = insg)
//                       produce(s7a, toSf(snap), body, pve, v4)((s8, v5) => {
//                         val s9 = s8.copy(g = s7.g,
//                                          functionRecorder = s8.functionRecorder.changeDepthBy(-1),
//                                          recordVisited = s3.recordVisited,
//                                          permissionScalingFactor = s6.permissionScalingFactor)
//                                    .decCycleCounter(predicate)
//                         val s10 = stateConsolidator.consolidateIfRetrying(s9, v5)
//                         eval(s10, eIn, pve, v5)(QB)})})
//                   })(join(v2.symbolConverter.toSort(eIn.typ), "joined_unfolding", s2.relevantQuantifiedVariables, v2))(Q)
//                 case false =>
//                   createFailure(pve dueTo NegativePermission(ePerm), v2, s2)}))
//         } else {
//           val unknownValue = v.decider.appliedFresh("recunf", v.symbolConverter.toSort(eIn.typ), s.relevantQuantifiedVariables)
//           Q(s, unknownValue, v)
//         }

      // UPDATE: eval case not needed since unfolding expressions are only allowed in specifications
//       case unfolding @ ast.Unfolding(
//               acc @ ast.PredicateAccessPredicate(pa @ ast.PredicateAccess(eArgs, predicateName), ePerm),
//               eIn) =>
//         val predicate = Verifier.program.findPredicate(predicateName)
//         if (s.cycles(predicate) < Verifier.config.recursivePredicateUnfoldings()) {
//           evals(s, eArgs, _ => pve, v)((s1, tArgs, v1) =>
//             eval(s1, ePerm, pve, v1)((s2, tPerm, v2) =>
//               v2.decider.assert(IsNonNegative(tPerm)) {
//                 case true =>
//                   //joiner.join[Term, Term](s2, v2)((s3, v3, QB) => { // removed join functionality for now (Priyam, Sept 2024)
//                     val s4 = s2.incCycleCounter(predicate)
//                                .copy(recordVisited = true,
//                                  forFraming = true)
//                       /* [2014-12-10 Malte] The commented code should replace the code following
//                        * it, but using it slows down RingBufferRd.sil significantly. The generated
//                        * Z3 output looks nearly identical, so my guess is that it is some kind
//                        * of triggering problem, probably related to sequences.
//                        */
// //                      predicateSupporter.unfold(σ, predicate, tArgs, tPerm, pve, c2, pa)((σ1, c3) => {
// //                        val c4 = c3.decCycleCounter(predicate)
// //                        eval(σ1, eIn, pve, c4)((tIn, c5) =>
// //                          QB(tIn, c5))})

//                     // check here using findChunk if predicate is present in heap- Priyam
//                     var predFramed = true
//                     val hTotal = s4.h + s4.optimisticHeap
//                     chunkSupporter.findChunk[NonQuantifiedChunk](hTotal.values, BasicChunkIdentifier(predicateName), tArgs, v2) match {
//                       case Some(ch) =>//if v.decider.check(ch.perm === perms, Verifier.config.checkTimeout()) && v.decider.check(perms === FullPerm(), Verifier.config.checkTimeout()) =>
//                         predFramed = true
//                       case _ =>
//                         predFramed = false
//                     }
//                     consume(s4, acc, pve, v2)((s5, snap, v4) => {
//                       val s5_1 = s5.copy(forFraming = false)
//                       val fr6 =
//                         s5_1.functionRecorder.recordSnapshot(pa, v4.decider.pcs.branchConditions, snap)
//                                            .changeDepthBy(+1)
//                       val s6 = s5_1.copy(functionRecorder = fr6,
//                                        constrainableARPs = s1.constrainableARPs)
//                         /* Recording the unfolded predicate's snapshot is necessary in order to create the
//                          * additional predicate-based trigger function applications because these are applied
//                          * to the function arguments and the predicate snapshot
//                          * (see 'predicateTriggers' in FunctionData.scala).
//                          */
//                       v4.decider.assume(App(Verifier.predicateData(predicate).triggerFunction, snap.convert(terms.sorts.Snap) +: tArgs))
//                       val body = predicate.body.get /* Only non-abstract predicates can be unfolded */
//                       val s7 = s6.scalePermissionFactor(tPerm)
//                       val insg = s7.g + Store(predicate.formalArgs map (_.localVar) zip tArgs)
                      
//                       // if-else casing required for setting origin while handling nested origins (outermost unfolding should be origin) - Priyam
//                       val s7a = s7.copy(g = insg, unfoldingAstNode = if (s7.unfoldingAstNode == None) Some(unfolding) else s7.unfoldingAstNode, needConditionFramingUnfold = true)

//                       // disable origin tracking (for testing two different origins problem)
//                       // val s7b = s7a.copy(unfoldingAstNode = None)
                      
                  
//                       produce(s7a, toSf(snap), body, pve, v4)((s8, v5) => {
//                         val s9 = s8.copy(g = s7.g,
//                                          functionRecorder = s8.functionRecorder.changeDepthBy(-1),
//                                          recordVisited = s2.recordVisited,
//                                          permissionScalingFactor = s6.permissionScalingFactor,
//                                          unfoldingAstNode = s7.unfoldingAstNode, needConditionFramingUnfold = false)
//                                    .decCycleCounter(predicate)
//                         val s10 = stateConsolidator.consolidateIfRetrying(s9, v5)
//                         eval(s10, eIn, pve, v5)((s11, eIn1, v6) => {
//                           val ch = BasicChunk(PredicateID, BasicChunkIdentifier(predicateName), tArgs, snap.convert(sorts.Snap), tPerm)

//                           body match {
//                             case impr @ ast.ImpreciseExp(e) =>
//                               val s12 = if (predFramed) s11.copy(h = s2.h, optimisticHeap = s2.optimisticHeap) else s11.copy(h = s2.h, optimisticHeap = s2.optimisticHeap + ch) // adding consumed predicate to OH when it wasn't statically framed before consume
//                               Q(s12, eIn1, v6)
//                             case _ =>
//                               // keep OH chunks assumed during evaluation of eIn
//                               val s12 = if (predFramed) s11.copy(h = s2.h, optimisticHeap = s2.optimisticHeap + s11.optimisticHeap) else s11.copy(h = s2.h, optimisticHeap = s2.optimisticHeap + s11.optimisticHeap + ch)// adding consumed predicate to OH when it wasn't statically framed before consume
//                               Q(s12, eIn1, v6)
//                           }
//                         })})})
//                   //})(join(v2.symbolConverter.toSort(eIn.typ), "joined_unfolding", s2.relevantQuantifiedVariables, v2))(Q)
//                 case false =>
//                   createFailure(pve dueTo NegativePermission(ePerm), v2, s2)}))
//         } else {
//           val unknownValue = v.decider.appliedFresh("recunf", v.symbolConverter.toSort(eIn.typ), s.relevantQuantifiedVariables)
//           Q(s, unknownValue, v)
//         }

      /* Others */

      /*
      /* Domains not handled directly */
      case dfa @ ast.DomainFuncApp(funcName, eArgs, _) =>
        evals(s, eArgs, _ => pve, v)((s1, tArgs, v1) => {
          val inSorts = tArgs map (_.sort)
          val outSort = v1.symbolConverter.toSort(dfa.typ)
          val fi = v1.symbolConverter.toFunction(Verifier.program.findDomainFunction(funcName), inSorts :+ outSort)
          Q(s1, App(fi, tArgs), v1)})

      case ast.CurrentPerm(resacc) =>
        val h = s.partiallyConsumedHeap.getOrElse(s.h)
        evalResourceAccess(s, resacc, pve, v)((s1, identifier, args, v1) => {
          val res = resacc.res(Verifier.program)
          /* It is assumed that, for a given field/predicate/wand identifier (res)
           * either only quantified or only non-quantified chunks are used.
           */
          val usesQPChunks = res match {
            case _: ast.MagicWand => s1.qpMagicWands.contains(identifier.asInstanceOf[MagicWandIdentifier])
            case field: ast.Field => s1.qpFields.contains(field)
            case pred: ast.Predicate => s1.qpPredicates.contains(pred)}
          val (s2, currentPermAmount) =
            if (usesQPChunks) {
              res match {
                case wand: ast.MagicWand =>
                  val (relevantChunks, _) =
                    quantifiedChunkSupporter.splitHeap[QuantifiedMagicWandChunk](h, identifier)
                  val bodyVars = wand.subexpressionsToEvaluate(Verifier.program)
                  val formalVars = bodyVars.indices.toList.map(i => Var(Identifier(s"x$i"), v1.symbolConverter.toSort(bodyVars(i).typ)))
                  val (s2, smDef, pmDef) =
                    quantifiedChunkSupporter.heapSummarisingMaps(s1, wand, formalVars, relevantChunks, v1)
                  v1.decider.assume(PredicateTrigger(identifier.toString, smDef.sm, args))
                  (s2, PredicatePermLookup(identifier.toString, pmDef.pm, args))

                case field: ast.Field =>
                  val (relevantChunks, _) =
                    quantifiedChunkSupporter.splitHeap[QuantifiedFieldChunk](h, identifier)
                  val (s2, smDef, pmDef) =
                    quantifiedChunkSupporter.heapSummarisingMaps(s1, field, Seq(`?r`), relevantChunks, v1)
                  v1.decider.assume(FieldTrigger(field.name, smDef.sm, args.head))
                  val currentPermAmount = PermLookup(field.name, pmDef.pm, args.head)
                  v1.decider.prover.comment(s"perm($resacc)  ~~>  assume upper permission bound")
                  v1.decider.assume(PermAtMost(currentPermAmount, FullPerm()))
                  (s2, currentPermAmount)

                case predicate: ast.Predicate =>
                  val (relevantChunks, _) =
                    quantifiedChunkSupporter.splitHeap[QuantifiedPredicateChunk](h, identifier)
                  val (s2, smDef, pmDef) =
                    quantifiedChunkSupporter.heapSummarisingMaps(
                      s1, predicate, s1.predicateFormalVarMap(predicate), relevantChunks, v1)
                  val trigger = PredicateTrigger(predicate.name, smDef.sm, args)
                  v1.decider.assume(trigger)
                  (s2, PredicatePermLookup(identifier.toString, pmDef.pm, args))
              }
            } else {
              val chs = chunkSupporter.findChunksWithID[NonQuantifiedChunk](h.values, identifier)
              val currentPermAmount =
                chs.foldLeft(NoPerm(): Term)((q, ch) => {
                  val argsPairWiseEqual = And(args.zip(ch.args).map { case (a1, a2) => a1 === a2 })
                  PermPlus(q, Ite(argsPairWiseEqual, ch.perm, NoPerm()))
                })
              /* TODO: See todo above */
//              v1.decider.prover.comment(s"perm($locacc)  ~~>  assume upper permission bound")
//              v1.decider.prover.comment(perm.toString)
//              v1.decider.assume(PermAtMost(perm, FullPerm()))
              (s, currentPermAmount)
            }

          Q(s2, currentPermAmount, v1)})

      case ast.ForPerm(vars, resourceAccess, body) =>

        /* Iterate over the list of relevant chunks in continuation passing style (very similar
         * to evals), and evaluate the forperm-body with a different qvar assignment each time.
        */

        def bindRcvrsAndEvalBody(s: State, chs: Iterable[NonQuantifiedChunk], args: Seq[ast.Exp], ts: Seq[Term], v: Verifier)
                                (Q: (State, Seq[Term], Verifier) => VerificationResult)
                                : VerificationResult = {
          if (chs.isEmpty)
            Q(s, ts.reverse, v)
          else {
            val ch = chs.head

            val rcvrs = ch.args
            val s1 = s.copy()
            var g1 = s1.g
            var addCons : Seq[Term] = Seq()
            for (vr <- vars) {
              if (args.contains(vr.localVar)) {
                val indices = args.zipWithIndex.filter(ai => ai._1 == vr.localVar).map(_._2)
                val index = indices.head
                g1 = g1 + (vr.localVar, rcvrs(index))
                if (indices.length > 1) {
                  val equalArgs = And(indices.tail map { i => rcvrs(i) === rcvrs(index) })
                  addCons = addCons :+ equalArgs
                }
              }
            }
            val s2 = s1.copy(g1)

            val nonQuantArgs = args filter (a => !vars.map(_.localVar).contains(a))
            val indices = nonQuantArgs map (a => args.indexOf(a))

            evals(s2, nonQuantArgs, _ => pve, v)((s3, tArgs, v1) => {
              val argsWithIndex = tArgs zip indices
              val zippedArgs = argsWithIndex map (ai => (ai._1, ch.args(ai._2)))
              val argsPairWiseEqual = And(zippedArgs map {case (a1, a2) => a1 === a2})

              evalImplies(s3, Ite(argsPairWiseEqual, And(addCons :+ IsPositive(ch.perm)), False()), body, false, pve, v1)((s4, tImplies, v2) =>
                bindRcvrsAndEvalBody(s4, chs.tail, args, tImplies +: ts, v2)(Q))
            })
          }
        }

        def bindQuantRcvrsAndEvalBody(s: State, chs: Iterable[QuantifiedBasicChunk], args: Seq[ast.Exp], ts: Seq[Term], v: Verifier)
                                     (Q: (State, Seq[Term], Verifier) => VerificationResult)
                                     : VerificationResult = {
          if (chs.isEmpty)
            Q(s, ts.reverse, v)
          else {
            val ch = chs.head

            val localVars = vars map (_.localVar)
            val tVars = localVars map (x => v.decider.fresh(x.name, v.symbolConverter.toSort(x.typ)))
            val gVars = Store(localVars zip tVars)

            val s1 = s.copy(s.g + gVars, quantifiedVariables = tVars ++ s.quantifiedVariables)

            evals(s1, args, _ => pve, v)((s2, ts1, v1) => {
              val bc = IsPositive(ch.perm.replace(ch.quantifiedVars, ts1))
              val tTriggers = Seq(Trigger(ch.valueAt(ts1)))

              val trig = ch match {
                case fc: QuantifiedFieldChunk => FieldTrigger(fc.id.name, fc.fvf, ts1.head)
                case pc: QuantifiedPredicateChunk => PredicateTrigger(pc.id.name, pc.psf, ts1)
                case wc: QuantifiedMagicWandChunk => PredicateTrigger(wc.id.toString, wc.wsf, ts1)
              }

              evalImplies(s2, And(trig, bc), body, false, pve, v1)((s3, tImplies, v2) => {
                val tQuant = Quantification(Forall, tVars, tImplies, tTriggers)
                bindQuantRcvrsAndEvalBody(s3, chs.tail, args, tQuant +: ts, v2)(Q)})
            })
          }
        }

        val s1 = s.copy(h = s.partiallyConsumedHeap.getOrElse(s.h))

        val resIdent = ChunkIdentifier(resourceAccess.res(Verifier.program), Verifier.program)
        val args = resourceAccess match {
          case fa: ast.FieldAccess => Seq(fa.rcv)
          case pa: ast.PredicateAccess => pa.args
          case w: ast.MagicWand => w.subexpressionsToEvaluate(Verifier.program)
        }
        val usesQPChunks = resourceAccess.res(Verifier.program) match {
          case _: ast.MagicWand => s1.qpMagicWands.contains(resIdent.asInstanceOf[MagicWandIdentifier])
          case field: ast.Field => s1.qpFields.contains(field)
          case pred: ast.Predicate => s1.qpPredicates.contains(pred)
        }

        if (usesQPChunks) {
            val chs = s1.h.values.collect { case ch: QuantifiedBasicChunk if ch.id == resIdent => ch }
            bindQuantRcvrsAndEvalBody(s1, chs, args, Seq.empty, v)((s2, ts, v1) => {
              val s3 = s2.copy(h = s.h, g = s.g)
              Q(s3, And(ts), v1)
            })
        } else {
          val chs = chunkSupporter.findChunksWithID[NonQuantifiedChunk](s1.h.values, resIdent)
          bindRcvrsAndEvalBody(s1, chs, args, Seq.empty, v)((s2, ts, v1) => {
            val s3 = s2.copy(h = s.h, g = s.g)
            Q(s3, And(ts), v1)
          })
        }

      case sourceQuant: ast.QuantifiedExp /*if config.disableLocalEvaluations()*/ =>
        val (eQuant, qantOp, eTriggers) = sourceQuant match {
          case forall: ast.Forall =>
            /* It is expected that quantifiers have already been provided with triggers,
             * either explicitly or by using a trigger generator.
             */
            (forall, Forall, forall.triggers)
          case exists: ast.Exists =>
            (exists, Exists, exists.triggers)
          case _: ast.ForPerm => sys.error(s"Unexpected quantified expression $sourceQuant")
        }

        val body = eQuant.exp
        val name = s"prog.l${viper.silicon.utils.ast.sourceLine(sourceQuant)}"
        evalQuantified(s, qantOp, eQuant.variables, Nil, Seq(body), Some(eTriggers), name, pve, v){
          case (s1, tVars, _, Seq(tBody), tTriggers, (tAuxGlobal, tAux), v1) =>
            val tAuxHeapIndep = tAux.flatMap(v.quantifierSupporter.makeTriggersHeapIndependent(_, v1.decider.fresh))

            val tlqGlobal = tAuxGlobal flatMap (q1 => q1.deepCollect {case q2: Quantification if !q2.existsDefined {case v: Var if q1.vars.contains(v) => } => q2})
            val tlq = tAux flatMap (q1 => q1.deepCollect {case q2: Quantification if !q2.existsDefined {case v: Var if q1.vars.contains(v) => } => q2})

            v1.decider.prover.comment("Nested auxiliary terms: globals (aux)")
            v1.decider.assume(tAuxGlobal)
            v1.decider.prover.comment("Nested auxiliary terms: globals (tlq)")
            v1.decider.assume(tlqGlobal)
            v1.decider.prover.comment("Nested auxiliary terms: non-globals (aux)")
            v1.decider.assume(tAuxHeapIndep/*tAux*/)
            v1.decider.prover.comment("Nested auxiliary terms: non-globals (tlq)")
            v1.decider.assume(tlq)

            val tQuant = Quantification(qantOp, tVars, tBody, tTriggers, name)
            Q(s1, tQuant, v1)}

      case fapp @ ast.FuncApp(funcName, eArgs) =>
        val func = Verifier.program.findFunction(funcName)
        val s0 = s.copy(hackIssue387DisablePermissionConsumption = Verifier.config.enableMoreCompleteExhale())
        evals2(s0, eArgs, Nil, _ => pve, v)((s1, tArgs, v1) => {
//          bookkeeper.functionApplications += 1
          val joinFunctionArgs = tArgs //++ c2a.quantifiedVariables.filterNot(tArgs.contains)
          /* TODO: Does it matter that the above filterNot does not filter out quantified
           *       variables that are not "raw" function arguments, but instead are used
           *       in an expression that is used as a function argument?
           *       E.g., in
           *         forall i: Int :: fun(i*i)
           *       the above filterNot will not remove i from the list of already
           *       used quantified variables because i does not match i*i.
           *       Hence, the joinedFApp will take two arguments, namely, i*i and i,
           *       although the latter is not necessary.
           */
          joiner.join[Term, Term](s1, v1)((s2, v2, QB) => {
            val pres = func.pres.map(_.transform {
              /* [Malte 2018-08-20] Two examples of the test suite, one of which is the regression
               * for Carbon issue #210, fail if the subsequent code that strips out triggers from
               * exhaled function preconditions, is commented. The code was originally a work-around
               * for Silicon issue #276. Removing triggers from function preconditions is OK-ish
               * because they are consumed (exhaled), i.e. asserted. However, the triggers are
               * also used to internally generated quantifiers, e.g. related to QPs. My hope is that
               * this hack is no longer needed once heap-dependent triggers are supported.
               */
              case q: ast.Forall => q.copy(triggers = Nil)(q.pos, q.info, q.errT)
            })
            /* Formal function arguments are instantiated with the corresponding actual arguments
             * by adding the corresponding bindings to the store. To avoid formals in error messages
             * and to report actuals instead, we have two choices: the first is two attach a reason
             * transformer to the partial verification error, as done below; the second is to attach
             * a node transformer to every formal, as illustrated by NodeBacktranslationTests.scala.
             * The first approach is slightly simpler and suffices here, though.
             */
            val fargs = func.formalArgs.map(_.localVar)
            val formalsToActuals: Map[ast.LocalVar, ast.Exp] = fargs.zip(eArgs)(collection.breakOut)
            val exampleTrafo = CounterexampleTransformer({
              case ce: SiliconCounterexample => ce.withStore(s2.g)
              case ce => ce
            })
            val pvePre =
              ErrorWrapperWithExampleTransformer(PreconditionInAppFalse(fapp).withReasonNodeTransformed(reasonOffendingNode =>
                reasonOffendingNode.replace(formalsToActuals)), exampleTrafo)
            val s3 = s2.copy(g = Store(fargs.zip(tArgs)),
                             recordVisited = true,
                             functionRecorder = s2.functionRecorder.changeDepthBy(+1),
                                /* Temporarily disable the recorder: when recording (to later on
                                 * translate a particular function fun) and a function application
                                 * fapp is hit, then there is no need to record any information
                                 * about assertions from fapp's precondition since the latter is not
                                 * translated as part of the translation of fun.
                                 * Recording such information is even potentially harmful if formals
                                 * are not syntactically replaced by actuals but rather bound to
                                 * them via the store. Consider the following function:
                                 *   function fun(x: Ref)
                                 *     requires foo(x) // foo is another function
                                 *     ...
                                 *   { ... fun(x.next) ...}
                                 * For fun(x)'s precondition, a mapping from foo(x) to a snapshot is
                                 * recorded. When fun(x.next) is hit, its precondition is consumed,
                                 * but without substituting actuals for formals, continuing to
                                 * record mappings would add another mapping from foo(x) (which is
                                 * actually foo(x.next)) to some potentially different snapshot.
                                 * When translating fun(x) to an axiom, the snapshot of foo(x) from
                                 * fun(x)'s precondition will be the branch-condition-dependent join
                                 * of the recorded snapshots - which is wrong (probably only
                                 * incomplete).
                                 */
                             smDomainNeeded = true,
                             forFraming = true)
            consumes(s3, pres, _ => pvePre, v2)((s4, snap, v3) => {
              val s4_1 = s4.copy(forFraming = false)
              val snap1 = snap.convert(sorts.Snap)
              val tFApp = App(v3.symbolConverter.toFunction(func), snap1 :: tArgs)
              val fr5 =
                s4_1.functionRecorder.changeDepthBy(-1)
                                   .recordSnapshot(fapp, v3.decider.pcs.branchConditions, snap1)
              val s5 = s4_1.copy(g = s2.g,
                               h = s2.h,
                               recordVisited = s2.recordVisited,
                               functionRecorder = fr5,
                               smDomainNeeded = s2.smDomainNeeded,
                               hackIssue387DisablePermissionConsumption = s.hackIssue387DisablePermissionConsumption)
              QB(s5, tFApp, v3)})
            /* TODO: The join-function is heap-independent, and it is not obvious how a
             *       joined snapshot could be defined and represented
             */
            })(join(v1.symbolConverter.toSort(func.typ), s"joined_${func.name}", joinFunctionArgs, v1))(Q)})

      case ast.Unfolding(
              acc @ ast.PredicateAccessPredicate(pa @ ast.PredicateAccess(eArgs, predicateName), ePerm),
              eIn) =>

        val predicate = Verifier.program.findPredicate(predicateName)
        if (s.cycles(predicate) < Verifier.config.recursivePredicateUnfoldings()) {
          evals(s, eArgs, _ => pve, v)((s1, tArgs, v1) =>
            eval(s1, ePerm, pve, v1)((s2, tPerm, v2) =>
              v2.decider.assert(IsNonNegative(tPerm)) {
                case true =>
                  joiner.join[Term, Term](s2, v2)((s3, v3, QB) => {
                    val s4 = s3.incCycleCounter(predicate)
                               .copy(recordVisited = true,
                                 forFraming = true)
                      /* [2014-12-10 Malte] The commented code should replace the code following
                       * it, but using it slows down RingBufferRd.sil significantly. The generated
                       * Z3 output looks nearly identical, so my guess is that it is some kind
                       * of triggering problem, probably related to sequences.
                       */
//                      predicateSupporter.unfold(σ, predicate, tArgs, tPerm, pve, c2, pa)((σ1, c3) => {
//                        val c4 = c3.decCycleCounter(predicate)
//                        eval(σ1, eIn, pve, c4)((tIn, c5) =>
//                          QB(tIn, c5))})
                    consume(s4, acc, pve, v3)((s5, snap, v4) => {

                      val s5_1 = s5.copy(forFraming = false)

                      val fr6 =
                        s5_1.functionRecorder.recordSnapshot(pa, v4.decider.pcs.branchConditions, snap)
                                           .changeDepthBy(+1)
                      val s6 = s5_1.copy(functionRecorder = fr6,
                                       constrainableARPs = s1.constrainableARPs)
                        /* Recording the unfolded predicate's snapshot is necessary in order to create the
                         * additional predicate-based trigger function applications because these are applied
                         * to the function arguments and the predicate snapshot
                         * (see 'predicateTriggers' in FunctionData.scala).
                         */
                      v4.decider.assume(App(Verifier.predicateData(predicate).triggerFunction, snap.convert(terms.sorts.Snap) +: tArgs))
                      val body = predicate.body.get /* Only non-abstract predicates can be unfolded */
                      val s7 = s6.scalePermissionFactor(tPerm)
                      val insg = s7.g + Store(predicate.formalArgs map (_.localVar) zip tArgs)
                      val s7a = s7.copy(g = insg)
                      produce(s7a, toSf(snap), body, pve, v4)((s8, v5) => {
                        val s9 = s8.copy(g = s7.g,
                                         functionRecorder = s8.functionRecorder.changeDepthBy(-1),
                                         recordVisited = s3.recordVisited,
                                         permissionScalingFactor = s6.permissionScalingFactor)
                                   .decCycleCounter(predicate)
                        val s10 = stateConsolidator.consolidateIfRetrying(s9, v5)
                        eval(s10, eIn, pve, v5)(QB)})})
                  })(join(v2.symbolConverter.toSort(eIn.typ), "joined_unfolding", s2.relevantQuantifiedVariables, v2))(Q)
                case false =>
                  createFailure(pve dueTo NegativePermission(ePerm), v2, s2)}))
        } else {
          val unknownValue = v.decider.appliedFresh("recunf", v.symbolConverter.toSort(eIn.typ), s.relevantQuantifiedVariables)
          Q(s, unknownValue, v)
        }

      case ast.Applying(wand, eIn) =>
        joiner.join[Term, Term](s, v)((s1, v1, QB) =>
          magicWandSupporter.applyWand(s1, wand, pve, v1)((s2, v2) => {
            eval(s2, eIn, pve, v2)(QB)
        }))(join(v.symbolConverter.toSort(eIn.typ), "joined_applying", s.relevantQuantifiedVariables, v))(Q)

      /* Sequences */

      case ast.SeqContains(e0, e1) => evalBinOp(s, e1, e0, SeqIn, pve, v)(Q)
        /* Note the reversed order of the arguments! */

      case ast.SeqIndex(e0, e1) =>
        evals2(s, Seq(e0, e1), Nil, _ => pve, v)({case (s1, Seq(t0, t1), v1) =>
          if (s1.triggerExp) {
            Q(s1, SeqAt(t0, t1), v1)
          } else {
            v1.decider.assert(AtLeast(t1, IntLiteral(0))) {
              case true =>
                v1.decider.assert(Less(t1, SeqLength(t0))) {
                  case true =>
                    Q(s1, SeqAt(t0, t1), v1)
                  case false =>
                    createFailure(pve dueTo SeqIndexExceedsLength(e0, e1), v1, s1)}
              case false =>
                createFailure(pve dueTo SeqIndexNegative(e0, e1), v1, s1)
            }}})

      case ast.SeqAppend(e0, e1) => evalBinOp(s, e0, e1, SeqAppend, pve, v)(Q)
      case ast.SeqDrop(e0, e1) => evalBinOp(s, e0, e1, SeqDrop, pve, v)(Q)
      case ast.SeqTake(e0, e1) => evalBinOp(s, e0, e1, SeqTake, pve, v)(Q)
      case ast.SeqLength(e0) => eval(s, e0, pve, v)((s1, t0, v1) => Q(s1, SeqLength(t0), v1))
      case ast.EmptySeq(typ) => Q(s, SeqNil(v.symbolConverter.toSort(typ)), v)
      case ast.RangeSeq(e0, e1) => evalBinOp(s, e0, e1, SeqRanged, pve, v)(Q)

      case ast.SeqUpdate(e0, e1, e2) =>
        evals2(s, Seq(e0, e1, e2), Nil, _ => pve, v)({ case (s1, Seq(t0, t1, t2), v1) =>
          if (s1.triggerExp) {
            Q(s1, SeqUpdate(t0, t1, t2), v1)
          } else {
            v1.decider.assert(AtLeast(t1, IntLiteral(0))) {
              case true =>
                v1.decider.assert(Less(t1, SeqLength(t0))) {
                  case true =>
                    Q(s1, SeqUpdate(t0, t1, t2), v1)
                  case false =>
                    Failure(pve dueTo SeqIndexExceedsLength(e0, e1))}
              case false =>
                Failure(pve dueTo SeqIndexNegative(e0, e1))
            }
          }
        })

      case ast.ExplicitSeq(es) =>
        evals2(s, es, Nil, _ => pve, v)((s1, tEs, v1) => {
          val tSeq =
            tEs.tail.foldLeft[SeqTerm](SeqSingleton(tEs.head))((tSeq, te) =>
              SeqAppend(tSeq, SeqSingleton(te)))
          v1.decider.assume(SeqLength(tSeq) === IntLiteral(es.size))
          Q(s1, tSeq, v1)})

      /* Sets and multisets */

      case ast.EmptySet(typ) => Q(s, EmptySet(v.symbolConverter.toSort(typ)), v)
      case ast.EmptyMultiset(typ) => Q(s, EmptyMultiset(v.symbolConverter.toSort(typ)), v)

      case ast.ExplicitSet(es) =>
        evals2(s, es, Nil, _ => pve, v)((s1, tEs, v1) => {
          val tSet =
            tEs.tail.foldLeft[SetTerm](SingletonSet(tEs.head))((tSet, te) =>
              SetAdd(tSet, te))
          Q(s1, tSet, v1)})

      case ast.ExplicitMultiset(es) =>
        evals2(s, es, Nil, _ => pve, v)((s1, tEs, v1) => {
          val tMultiset =
            tEs.tail.foldLeft[MultisetTerm](SingletonMultiset(tEs.head))((tMultiset, te) =>
              MultisetAdd(tMultiset, te))
          Q(s1, tMultiset, v1)})

      case ast.AnySetUnion(e0, e1) => e.typ match {
        case _: ast.SetType => evalBinOp(s, e0, e1, SetUnion, pve, v)(Q)
        case _: ast.MultisetType => evalBinOp(s, e0, e1, MultisetUnion, pve, v)(Q)
        case _ => sys.error("Expected a (multi)set-typed expression but found %s (%s) of sort %s"
                            .format(e, e.getClass.getName, e.typ))
      }

      case ast.AnySetIntersection(e0, e1) => e.typ match {
        case _: ast.SetType => evalBinOp(s, e0, e1, SetIntersection, pve, v)(Q)
        case _: ast.MultisetType => evalBinOp(s, e0, e1, MultisetIntersection, pve, v)(Q)
        case _ => sys.error("Expected a (multi)set-typed expression but found %s (%s) of sort %s"
                            .format(e, e.getClass.getName, e.typ))
      }

      case ast.AnySetSubset(e0, e1) => e0.typ match {
        case _: ast.SetType => evalBinOp(s, e0, e1, SetSubset, pve, v)(Q)
        case _: ast.MultisetType => evalBinOp(s, e0, e1, MultisetSubset, pve, v)(Q)
        case _ => sys.error("Expected a (multi)set-typed expression but found %s (%s) of sort %s"
                            .format(e, e.getClass.getName, e.typ))
      }

      case ast.AnySetMinus(e0, e1) => e.typ match {
        case _: ast.SetType => evalBinOp(s, e0, e1, SetDifference, pve, v)(Q)
        case _: ast.MultisetType => evalBinOp(s, e0, e1, MultisetDifference, pve, v)(Q)
        case _ => sys.error("Expected a (multi)set-typed expression but found %s (%s) of sort %s"
                            .format(e, e.getClass.getName, e.typ))
      }

      case ast.AnySetContains(e0, e1) => e1.typ match {
        case _: ast.SetType => evalBinOp(s, e0, e1, SetIn, pve, v)(Q)
        case _: ast.MultisetType => evalBinOp(s, e0, e1, (t0, t1) => MultisetCount(t1, t0), pve, v)(Q)
        case _ => sys.error("Expected a (multi)set-typed expression but found %s (%s) of sort %s"
                            .format(e, e.getClass.getName, e.typ))
      }

      case ast.AnySetCardinality(e0) => e0.typ match {
        case _: ast.SetType => eval(s, e0, pve, v)((s1, t0, v1) => Q(s1, SetCardinality(t0), v1))
        case _: ast.MultisetType => eval(s, e0, pve, v)((s1, t0, v1) => Q(s1, MultisetCardinality(t0), v1))
        case _ => sys.error("Expected a (multi)set-typed expression but found %s (%s) of type %s"
                            .format(e0, e0.getClass.getName, e0.typ))
      }
      */

      /* Unexpected nodes */

      case _: ast.InhaleExhaleExp =>
        Failure(viper.silicon.utils.consistency.createUnexpectedInhaleExhaleExpressionError(e))

      case _: ast.Exp =>
        createFailure(createUnexpectedNodeError(e,""), v, s)
    }

    resultTerm
  }

  // eval2pc is copied from eval2, most of the changes are in the field access case
  // Changed all instances of eval to evalpc
  // Commented out eval2's cases for old, labelledold, implies, condition, domain, function, unfolding
  // sequences, multiset, inhale, exhale, applying, quantified expression

  protected def eval2pc(s: State, e: ast.Exp, pve: PartialVerificationError, v: Verifier, generateChecks: Boolean)
                     (Q: (State, Term, Verifier) => VerificationResult)
                     : VerificationResult = {

    val resultTerm = e match {
      case _: ast.TrueLit => Q(s, True(), v)
      case _: ast.FalseLit => Q(s, False(), v)

      case _: ast.NullLit => Q(s, Null(), v)
      case ast.IntLit(bigval) => Q(s, IntLiteral(bigval), v)

      case ast.EqCmp(e0, e1) => evalBinOpPc(s, e0, e1, Equals, pve, v, generateChecks)(Q)
      case ast.NeCmp(e0, e1) => evalBinOpPc(s, e0, e1, (p0: Term, p1: Term) => Not(Equals(p0, p1)), pve, v, generateChecks)(Q)

      case x: ast.AbstractLocalVar => Q(s, s.g(x), v)

      case _: ast.FullPerm => Q(s, FullPerm(), v)
      case _: ast.NoPerm => Q(s, NoPerm(), v)

      case ast.FractionalPerm(e0, e1) =>
        var t1: Term = null
        evalBinOpPc(s, e0, e1, (t0, _t1) => {t1 = _t1; FractionPerm(t0, t1)}, pve, v, generateChecks)((s1, tFP, v1) =>
          failIfDivByZero(s1, tFP, e1, t1, predef.Zero, pve, v1)(Q))

      /*
      case _: ast.WildcardPerm =>
        val (tVar, tConstraints) = v.decider.freshARP()
        v.decider.assume(tConstraints)
        /* TODO: Only record wildcards in State.constrainableARPs that are used in exhale
         *       position. Currently, wildcards used in inhale position (only) may not be removed
         *       from State.constrainableARPs (potentially inefficient, but should be sound).
         *
         *       Probably better in general: change evaluator signature such that, in addition to
         *       the resulting term, further data about the evaluation process (e.g. a mapping
         *       from expressions to terms, fresh wildcards, ...) is returned.
         *
         *       Alternative (for just wildcards): introduce WildcardPerm, extract them from the
         *       term returned by eval, mark as constrainable on client-side (e.g. in consumer).
         */
        val s1 =
          s.copy(functionRecorder = s.functionRecorder.recordArp(tVar, tConstraints))
           .setConstrainable(Seq(tVar), true)
        Q(s1, tVar, v)
       */
      case fa: ast.FieldAccess => {
        evalpc(s, fa.rcv, pve, v, generateChecks)((s1, tRcvr, v1) => {
        if (s.qpFields.contains(fa.field)) {
            /* quantified permissions are not supported in Gradual Viper, this case code is currently dead. */
            val (relevantChunks, _) =
              quantifiedChunkSupporter.splitHeap[QuantifiedFieldChunk](s1.h, BasicChunkIdentifier(fa.field.name))
            s1.smCache.get((fa.field, relevantChunks)) match {
              case Some((fvfDef: SnapshotMapDefinition, totalPermissions)) if !Verifier.config.disableValueMapCaching() =>
                /* The next assertion must be made if the FVF definition is taken from the cache;
                * in the other case it is part of quantifiedChunkSupporter.withValue.
                */
                /* Re-emit definition since the previous definition could be nested under
                * an auxiliary quantifier (resulting from the evaluation of some Silver
                * quantifier in whose body field 'fa.field' was accessed)
                * which is protected by a trigger term that we currently don't have.
                */
                v1.decider.assume(fvfDef.valueDefinitions)
                val trigger = FieldTrigger(fa.field.name, fvfDef.sm, tRcvr)
                v1.decider.assume(trigger)
                if (s1.triggerExp) {
                  val fvfLookup = Lookup(fa.field.name, fvfDef.sm, tRcvr)
                  val fr1 = s1.functionRecorder.recordSnapshot(fa, v1.decider.pcs.branchConditions, fvfLookup)
                  val s2 = s1.copy(functionRecorder = fr1)
                  Q(s2, fvfLookup, v1)
                } else {
                  v1.decider.assert(IsPositive(totalPermissions.replace(`?r`, tRcvr))) {
                    case false =>
                      createFailure(pve dueTo InsufficientPermission(fa), v1, s1)
                    case true =>
                      val fvfLookup = Lookup(fa.field.name, fvfDef.sm, tRcvr)
                      val fr1 = s1.functionRecorder.recordSnapshot(fa, v1.decider.pcs.branchConditions, fvfLookup).recordFvfAndDomain(fvfDef)
                      val s2 = s1.copy(functionRecorder = fr1, possibleTriggers = if (s1.recordPossibleTriggers) s1.possibleTriggers + (fa -> trigger) else s1.possibleTriggers)
                      Q(s2, fvfLookup, v1)}
                }
              case _ =>
                val (smDef1, smCache1) =
                  quantifiedChunkSupporter.summarisingSnapshotMap(
                    s = s1,
                    resource = fa.field,
                    codomainQVars = Seq(`?r`),
                    relevantChunks = relevantChunks,
                    optSmDomainDefinitionCondition =  None,
                    optQVarsInstantiations = None,
                    v = v1)
                val trigger = FieldTrigger(fa.field.name, smDef1.sm, tRcvr)
                v1.decider.assume(trigger)
                val permCheck =
                  if (s1.triggerExp) {
                    True()
                  } else {
                    val totalPermissions = smCache1.get((fa.field, relevantChunks)).get._2
                      /* TODO: Have totalPermissions returned by quantifiedChunkSupporter.summarisingSnapshotMap */
                    IsPositive(totalPermissions.replace(`?r`, tRcvr))
                  }
                v1.decider.assert(permCheck) {
                  case false =>
                    createFailure(pve dueTo InsufficientPermission(fa), v1, s1)
                  case true =>
                    val smLookup = Lookup(fa.field.name, smDef1.sm, tRcvr)
                    val fr2 =
                      s1.functionRecorder.recordSnapshot(fa, v1.decider.pcs.branchConditions, smLookup)
                                        .recordFvfAndDomain(smDef1)
                    val s2 = s1.copy(functionRecorder = fr2,
                                    smCache = smCache1)
                    Q(s2, smLookup, v1)}
                }
          //})
        } else {
          evalLocationAccesspc(s, fa, pve, v, generateChecks)((s1, _, tArgs, v1) => {
            val ve = pve dueTo InsufficientPermission(fa)
            val resource = fa.res(Verifier.program)
            val addToOh = false /* so lookup knows whether or not to add optimistically assumed permissions to the optimistic heap */
            // addToOh represents whether we are in eval (true) or eval-pc (false) - Priyam
            
            val s1_0 = s1.copy(madeOptimisticAssumptions = false)

            chunkSupporter.lookup(s1, s1.h, s1.optimisticHeap, addToOh, resource, fa, tArgs, pve, ve, v1, generateChecks)((s2, h2, oh2, tSnap, v2) => {

              if (s2.madeOptimisticAssumptions &&
                s2.needConditionFramingProduce &&
                s2.needConditionFramingUnfold) {

                  // do the framing check
                  
                  v.logger.debug("We are (should be) making a runtime check")

                  val runtimeCheckAstNode: CheckPosition =
                    (s2.methodCallAstNode, s2.foldOrUnfoldAstNode, s2.loopPosition, s2.unfoldingAstNode) match {
                      case (None, None, None, None) => CheckPosition.GenericNode(fa)
                      case (Some(methodCallAstNode), None, None, _) => CheckPosition.GenericNode(methodCallAstNode)
                      case (None, Some(foldOrUnfoldAstNode), None, _) => CheckPosition.GenericNode(foldOrUnfoldAstNode)
                      case (None, None, Some(loopPosition), _) => loopPosition
                      case (None, None, None, Some(unfoldingAstNode)) => CheckPosition.GenericNode(unfoldingAstNode)
                      case _ => sys.error("Conflicting positions found while adding framing runtime check!")
                    }

                  val (g, tH, tOH) = s2.oldStore match { /* Heap/OH part shouldn't be necessary based on currently functionality, but here for safety - JW */
                   case Some(g) => (g, s2.h + s2.oldHeaps(Verifier.PRE_HEAP_LABEL), s2.optimisticHeap + s2.oldHeaps(Verifier.PRE_OPTHEAP_LABEL))
                   case None => (s2.g, s2.h, s2.optimisticHeap)
                  }

                  val astRcvr = new Translator(s2.copy(g = g, h = tH, optimisticHeap = tOH),
                    v2.decider.pcs).translate(tRcvr) match {
                      case None => sys.error("Error translating! Exiting safely.")
                      case Some(translatedReceiver) => translatedReceiver
                    }

                  // we shouldn't check the generateChecks field of the state
                  // here, because it's always going to be false
                  // (since we're in evalpc!)
                  runtimeChecks.addChecks(runtimeCheckAstNode,
                    ast.FieldAccessPredicate(ast.FieldAccess(astRcvr, fa.field)(),
                      ast.FullPerm()())(),
                    viper.silicon.utils.zip3(v.decider.pcs.branchConditionsSemanticAstNodes,
                      v.decider.pcs.branchConditionsAstNodes,
                      v.decider.pcs.branchConditionsOrigins).map(bc => BranchCond(bc._1, bc._2, bc._3)),
                    fa,
                    s.forFraming)
              }
              
              val fr = s2.functionRecorder.recordSnapshot(fa, v2.decider.pcs.branchConditions, tSnap)
              val s3 = s2.copy(h = h2, optimisticHeap = oh2, functionRecorder = fr)
              Q(s3, tSnap, v1)
            })
          })
        }
      })}
      case ast.Not(e0) =>
        evalpc(s, e0, pve, v, generateChecks)((s1, t0, v1) =>
          Q(s1, Not(t0), v1))

      case ast.Minus(e0) =>
        evalpc(s, e0, pve, v, generateChecks)((s1, t0, v1) =>
          Q(s1, Minus(0, t0), v1))

      /*
      case ast.Old(e0) =>
        evalInOldState(s, Verifier.PRE_STATE_LABEL, e0, pve, v)(Q)

      case old @ ast.LabelledOld(e0, lbl) =>
        s.oldHeaps.get(lbl) match {
          case None =>
            Failure(pve dueTo LabelledStateNotReached(old))
          case _ =>
            evalInOldState(s, lbl, e0, pve, v)(Q)}

      case ast.Let(x, e0, e1) =>
        evalpc(s, e0, pve, v)((s1, t0, v1) =>
          evalpc(s1.copy(g = s1.g + (x.localVar, t0)), e1, pve, v1)(Q))
      */

      /* Strict evaluation of AND */
      case ast.And(e0, e1) if Verifier.config.disableShortCircuitingEvaluations() =>
        evalBinOpPc(s, e0, e1, (t1, t2) => And(t1, t2), pve, v, generateChecks)(Q)

      /* Short-circuiting evaluation of AND */
      case ae @ ast.And(e0, e1) =>
<<<<<<< HEAD
        //if (s.generateChecks)
          // evalBinOpPc(s, e0, e1, (t1, t2) => And(t1, t2), pve, v, generateChecks)(Q)
        //else {
          val flattened = flattenOperator(ae, {case ast.And(e2, e3) => Seq(e2, e3)})
          evalSeqShortCircuitPc(And, s, flattened, pve, v, generateChecks)(Q)
        //}
=======
        val flattened = flattenOperator(ae, {case ast.And(e2, e3) => Seq(e2, e3)})
        evalSeqShortCircuit(And, s, flattened, pve, v)(Q)
>>>>>>> c76da56c

      /* Strict evaluation of OR */
      case ast.Or(e0, e1) if Verifier.config.disableShortCircuitingEvaluations() =>
        evalBinOpPc(s, e0, e1, (t1, t2) => Or(t1, t2), pve, v, generateChecks)(Q)

      /* Short-circuiting evaluation of OR */
      case oe @ ast.Or(e0, e1) =>
<<<<<<< HEAD
        //if (s.generateChecks)
          // evalBinOpPc(s, e0, e1, (t1, t2) => Or(t1, t2), pve, v, generateChecks)(Q)
        //else {
         val flattened = flattenOperator(oe, {case ast.Or(e2, e3) => Seq(e2, e3)})
         evalSeqShortCircuitPc(Or, s, flattened, pve, v, generateChecks)(Q)
        //}
=======
        val flattened = flattenOperator(oe, {case ast.Or(e2, e3) => Seq(e2, e3)})
        evalSeqShortCircuit(Or, s, flattened, pve, v)(Q)
>>>>>>> c76da56c

      /*
      case implies @ ast.Implies(e0, e1) =>
        evalpc(s, e0, pve, v)((s1, t0, v1) =>
          evalImplies(s1, t0, e1, implies.info == FromShortCircuitingAnd, pve, v1)(Q))

      case ast.CondExp(e0, e1, e2) =>
        evalpc(s, e0, pve, v)((s1, t0, v1) =>
          joiner.join[Term, Term](s1, v1)((s2, v2, QB) =>
            brancher.branch(s2, t0, v2)(
              (s3, v3) => evalpc(s3, e1, pve, v3)(QB),
              (s3, v3) => evalpc(s3, e2, pve, v3)(QB))
          )(entries => {
            /* TODO: If branch(...) took orElse-continuations that are executed if a branch is dead, then then
                comparisons with t0/Not(t0) wouldn't be necessary. */
            val (s2, result) = entries match {
              case Seq(entry) => // One branch is dead
                (entry.s, entry.data)
              case Seq(entry1, entry2) => // Both branches are alive
                (entry1.s.merge(entry2.s), Ite(t0, entry1.data, entry2.data))
              case _ =>
                sys.error(s"Unexpected join data entries: $entries")}
            (s2, result)
          })(Q))
      */

      /* Integers */

      case ast.Add(e0, e1) =>
        evalBinOpPc(s, e0, e1, Plus, pve, v, generateChecks)(Q)

      case ast.Sub(e0, e1) =>
        evalBinOpPc(s, e0, e1, Minus, pve, v, generateChecks)(Q)

      case ast.Mul(e0, e1) =>
        evalBinOpPc(s, e0, e1, Times, pve, v, generateChecks)(Q)

      case ast.Div(e0, e1) =>
        evalBinOpPc(s, e0, e1, Div, pve, v, generateChecks)((s1, tDiv, v1) =>
          failIfDivByZero(s1, tDiv, e1, tDiv.p1, 0, pve, v1)(Q))

      case ast.Mod(e0, e1) =>
        evalBinOpPc(s, e0, e1, Mod, pve, v, generateChecks)((s1, tMod, v1) =>
          failIfDivByZero(s1, tMod, e1, tMod.p1, 0, pve, v1)(Q))

      case ast.LeCmp(e0, e1) =>
        evalBinOpPc(s, e0, e1, AtMost, pve, v, generateChecks)(Q)

      case ast.LtCmp(e0, e1) =>
        evalBinOpPc(s, e0, e1, Less, pve, v, generateChecks)(Q)

      case ast.GeCmp(e0, e1) =>
        evalBinOpPc(s, e0, e1, AtLeast, pve, v, generateChecks)(Q)

      case ast.GtCmp(e0, e1) =>
        evalBinOpPc(s, e0, e1, Greater, pve, v, generateChecks)(Q)

      /* Permissions */

      case ast.PermAdd(e0, e1) =>
        evalBinOpPc(s, e0, e1, PermPlus, pve, v, generateChecks)(Q)

      case ast.PermSub(e0, e1) =>
        evalBinOpPc(s, e0, e1, PermMinus, pve, v, generateChecks)(Q)

      case ast.PermMinus(e0) =>
        evalpc(s, e0, pve, v, generateChecks)((s1, t0, v1) =>
          Q(s1, PermMinus(NoPerm(), t0), v1))

      case ast.PermMul(e0, e1) =>
        evalBinOpPc(s, e0, e1, PermTimes, pve, v, generateChecks)(Q)

      case ast.IntPermMul(e0, e1) =>
        evalpc(s, e0, pve, v, generateChecks)((s1, t0, v1) =>
          evalpc(s1, e1, pve, v1, generateChecks)((s2, t1, v2) =>
            Q(s2, IntPermTimes(t0, t1), v2)))

      case ast.PermDiv(e0, e1) =>
        evalpc(s, e0, pve, v, generateChecks)((s1, t0, v1) =>
          evalpc(s1, e1, pve, v1, generateChecks)((s2, t1, v2) =>
            failIfDivByZero(s2, PermIntDiv(t0, t1), e1, t1, 0, pve, v2)(Q)))

      case ast.PermLeCmp(e0, e1) =>
        evalBinOpPc(s, e0, e1, AtMost, pve, v, generateChecks)(Q)

      case ast.PermLtCmp(e0, e1) =>
        evalBinOpPc(s, e0, e1, Less, pve, v, generateChecks)(Q)

      case ast.PermGeCmp(e0, e1) =>
        evalBinOpPc(s, e0, e1, AtLeast, pve, v, generateChecks)(Q)

      case ast.PermGtCmp(e0, e1) =>
        evalBinOpPc(s, e0, e1, Greater, pve, v, generateChecks)(Q)

      case unfolding @ ast.Unfolding(
              acc @ ast.PredicateAccessPredicate(pa @ ast.PredicateAccess(eArgs, predicateName), ePerm),
              eIn) =>
        // val gIns = s.g + Store(predicate.formalArgs map (_.localVar) zip eArgs) // copied from unfold in PredicateSupporter, not sure if needed - Priyam
        val predicate = Verifier.program.findPredicate(predicateName)
        v.logger.debug(s"recursive unfolding depth ${s.cycles(predicate)}")
        if (s.cycles(predicate) < Verifier.config.recursivePredicateUnfoldings()) { // config value is 1
          evalspc(s, eArgs, _ => pve, v, generateChecks)((s1, tArgs, v1) =>
            evalpc(s1, ePerm, pve, v1, generateChecks)((s2, tPerm, v2) =>
              v2.decider.assert(IsNonNegative(tPerm)) {
                case true =>
                  //joiner.join[Term, Term](s2, v2)((s3, v3, QB) => { // removed join functionality for now (Priyam, Sept 2024)
                    val s4 = s2.incCycleCounter(predicate)
                               .copy(recordVisited = true,
                                 forFraming = true)
                      /* [2014-12-10 Malte] The commented code should replace the code following
                       * it, but using it slows down RingBufferRd.sil significantly. The generated
                       * Z3 output looks nearly identical, so my guess is that it is some kind
                       * of triggering problem, probably related to sequences.
                       */
//                      predicateSupporter.unfold(σ, predicate, tArgs, tPerm, pve, c2, pa)((σ1, c3) => {
//                        val c4 = c3.decCycleCounter(predicate)
//                        eval(σ1, eIn, pve, c4)((tIn, c5) =>
//                          QB(tIn, c5))})

                    // check here using findChunk if predicate is present in heap- Priyam
                    var predFramed = true
                    val hTotal = s.h + s.optimisticHeap
                    chunkSupporter.findChunk[NonQuantifiedChunk](hTotal.values, BasicChunkIdentifier(predicateName), tArgs, v2) match {
                      case Some(ch) =>//if v.decider.check(ch.perm === perms, Verifier.config.checkTimeout()) && v.decider.check(perms === FullPerm(), Verifier.config.checkTimeout()) =>
                        predFramed = true
                      case _ =>
                        predFramed = false
                    }
                    v2.logger.debug("In eval-pc for unfolding expression")
                    consume(s4, acc, pve, v2)((s5, snap, v4) => {
                      val s5_1 = s5.copy(forFraming = false)
                      val fr6 =
                        s5_1.functionRecorder.recordSnapshot(pa, v4.decider.pcs.branchConditions, snap)
                                           .changeDepthBy(+1)
                      val s6 = s5_1.copy(functionRecorder = fr6,
                                       constrainableARPs = s1.constrainableARPs)
                        /* Recording the unfolded predicate's snapshot is necessary in order to create the
                         * additional predicate-based trigger function applications because these are applied
                         * to the function arguments and the predicate snapshot
                         * (see 'predicateTriggers' in FunctionData.scala).
                         */
                      v4.decider.assume(App(Verifier.predicateData(predicate).triggerFunction, snap.convert(terms.sorts.Snap) +: tArgs))
                      val body = predicate.body.get /* Only non-abstract predicates can be unfolded */
                      val s7 = s6.scalePermissionFactor(tPerm)
                      val insg = s7.g + Store(predicate.formalArgs map (_.localVar) zip tArgs)
                      
                      // if-else casing required for setting origin while handling nested origins (outermost unfolding should be origin) - Priyam
                      // edge case check for framing condition not needed in the context of producing unfolding expression
                      val s7a = s7.copy(g = insg, unfoldingAstNode = if (s7.unfoldingAstNode == None) Some(unfolding) else s7.unfoldingAstNode, needConditionFramingUnfold = s7.generateChecks)


                      // disable origin tracking (for testing)
                      // val s7b = s7a.copy(unfoldingAstNode = None)
                  
                      produce(s7a, toSf(snap), body, pve, v4)((s8, v5) => {
                        val s9 = s8.copy(g = s7.g,
                                         functionRecorder = s8.functionRecorder.changeDepthBy(-1),
                                         recordVisited = s2.recordVisited,
                                         permissionScalingFactor = s6.permissionScalingFactor,
                                         unfoldingAstNode = s7.unfoldingAstNode, needConditionFramingUnfold = false, generateChecks = s7.generateChecks)
                                   .decCycleCounter(predicate)
                        val s10 = stateConsolidator.consolidateIfRetrying(s9, v5)
                        evalpc(s10, eIn, pve, v5, generateChecks)((s11, eIn1, v6) => {
                          
                          val s11a = s11.copy(oldStore = Some(s11.g), oldHeaps = s11.oldHeaps + (Verifier.PRE_HEAP_LABEL -> s11.h) + (Verifier.PRE_OPTHEAP_LABEL -> s11.optimisticHeap))
                          val ch = BasicChunk(PredicateID, BasicChunkIdentifier(predicateName), tArgs, snap.convert(sorts.Snap), tPerm)
      
                          body match {
                            case impr @ ast.ImpreciseExp(e) =>
                              val s12 = if (predFramed) s11a.copy(h = s2.h, optimisticHeap = s2.optimisticHeap) else s11a.copy(h = s2.h, optimisticHeap = s2.optimisticHeap + ch) // adding consumed predicate to OH when it wasn't statically framed before consume
                              Q(s12, eIn1, v6)
                            case _ =>
                              // keep OH chunks assumed during evaluation of eIn
                              val s12 = if (predFramed) s11a.copy(h = s2.h, optimisticHeap = s2.optimisticHeap + s11.optimisticHeap) else s11a.copy(h = s2.h, optimisticHeap = s2.optimisticHeap + s11.optimisticHeap + ch)// adding consumed predicate to OH when it wasn't statically framed before consume
                              Q(s12, eIn1, v6)
                          }
                        })})})
                    // }
                  //})(join(v2.symbolConverter.toSort(eIn.typ), "joined_unfolding", s2.relevantQuantifiedVariables, v2))(Q)
                case false =>
                  createFailure(pve dueTo NegativePermission(ePerm), v2, s2)}))
        } else {
          val unknownValue = v.decider.appliedFresh("recunf", v.symbolConverter.toSort(eIn.typ), s.relevantQuantifiedVariables)
          v.logger.debug(s"assigning whole expression a symbolic value: ${unknownValue}")
          Q(s, unknownValue, v)
        }

      /* Others */

      /*
      /* Domains not handled directly */
      case dfa @ ast.DomainFuncApp(funcName, eArgs, _) =>
        evalspc(s, eArgs, _ => pve, v)((s1, tArgs, v1) => {
          val inSorts = tArgs map (_.sort)
          val outSort = v1.symbolConverter.toSort(dfa.typ)
          val fi = v1.symbolConverter.toFunction(Verifier.program.findDomainFunction(funcName), inSorts :+ outSort)
          Q(s1, App(fi, tArgs), v1)})

      case ast.CurrentPerm(resacc) =>
        val h = s.partiallyConsumedHeap.getOrElse(s.h)
        evalResourceAccess(s, resacc, pve, v)((s1, identifier, args, v1) => {
          val res = resacc.res(Verifier.program)
          /* It is assumed that, for a given field/predicate/wand identifier (res)
           * either only quantified or only non-quantified chunks are used.
           */
          val usesQPChunks = res match {
            case _: ast.MagicWand => s1.qpMagicWands.contains(identifier.asInstanceOf[MagicWandIdentifier])
            case field: ast.Field => s1.qpFields.contains(field)
            case pred: ast.Predicate => s1.qpPredicates.contains(pred)}
          val (s2, currentPermAmount) =
            if (usesQPChunks) {
              res match {
                case wand: ast.MagicWand =>
                  val (relevantChunks, _) =
                    quantifiedChunkSupporter.splitHeap[QuantifiedMagicWandChunk](h, identifier)
                  val bodyVars = wand.subexpressionsToEvaluate(Verifier.program)
                  val formalVars = bodyVars.indices.toList.map(i => Var(Identifier(s"x$i"), v1.symbolConverter.toSort(bodyVars(i).typ)))
                  val (s2, smDef, pmDef) =
                    quantifiedChunkSupporter.heapSummarisingMaps(s1, wand, formalVars, relevantChunks, v1)
                  v1.decider.assume(PredicateTrigger(identifier.toString, smDef.sm, args))
                  (s2, PredicatePermLookup(identifier.toString, pmDef.pm, args))

                case field: ast.Field =>
                  val (relevantChunks, _) =
                    quantifiedChunkSupporter.splitHeap[QuantifiedFieldChunk](h, identifier)
                  val (s2, smDef, pmDef) =
                    quantifiedChunkSupporter.heapSummarisingMaps(s1, field, Seq(`?r`), relevantChunks, v1)
                  v1.decider.assume(FieldTrigger(field.name, smDef.sm, args.head))
                  val currentPermAmount = PermLookup(field.name, pmDef.pm, args.head)
                  v1.decider.prover.comment(s"perm($resacc)  ~~>  assume upper permission bound")
                  v1.decider.assume(PermAtMost(currentPermAmount, FullPerm()))
                  (s2, currentPermAmount)

                case predicate: ast.Predicate =>
                  val (relevantChunks, _) =
                    quantifiedChunkSupporter.splitHeap[QuantifiedPredicateChunk](h, identifier)
                  val (s2, smDef, pmDef) =
                    quantifiedChunkSupporter.heapSummarisingMaps(
                      s1, predicate, s1.predicateFormalVarMap(predicate), relevantChunks, v1)
                  val trigger = PredicateTrigger(predicate.name, smDef.sm, args)
                  v1.decider.assume(trigger)
                  (s2, PredicatePermLookup(identifier.toString, pmDef.pm, args))
              }
            } else {
              val chs = chunkSupporter.findChunksWithID[NonQuantifiedChunk](h.values, identifier)
              val currentPermAmount =
                chs.foldLeft(NoPerm(): Term)((q, ch) => {
                  val argsPairWiseEqual = And(args.zip(ch.args).map { case (a1, a2) => a1 === a2 })
                  PermPlus(q, Ite(argsPairWiseEqual, ch.perm, NoPerm()))
                })
              /* TODO: See todo above */
//              v1.decider.prover.comment(s"perm($locacc)  ~~>  assume upper permission bound")
//              v1.decider.prover.comment(perm.toString)
//              v1.decider.assume(PermAtMost(perm, FullPerm()))
              (s, currentPermAmount)
            }

          Q(s2, currentPermAmount, v1)})

      case ast.ForPerm(vars, resourceAccess, body) =>

        /* Iterate over the list of relevant chunks in continuation passing style (very similar
         * to evals), and evaluate the forperm-body with a different qvar assignment each time.
        */

        def bindRcvrsAndEvalBody(s: State, chs: Iterable[NonQuantifiedChunk], args: Seq[ast.Exp], ts: Seq[Term], v: Verifier)
                                (Q: (State, Seq[Term], Verifier) => VerificationResult)
                                : VerificationResult = {
          if (chs.isEmpty)
            Q(s, ts.reverse, v)
          else {
            val ch = chs.head

            val rcvrs = ch.args
            val s1 = s.copy()
            var g1 = s1.g
            var addCons : Seq[Term] = Seq()
            for (vr <- vars) {
              if (args.contains(vr.localVar)) {
                val indices = args.zipWithIndex.filter(ai => ai._1 == vr.localVar).map(_._2)
                val index = indices.head
                g1 = g1 + (vr.localVar, rcvrs(index))
                if (indices.length > 1) {
                  val equalArgs = And(indices.tail map { i => rcvrs(i) === rcvrs(index) })
                  addCons = addCons :+ equalArgs
                }
              }
            }
            val s2 = s1.copy(g1)

            val nonQuantArgs = args filter (a => !vars.map(_.localVar).contains(a))
            val indices = nonQuantArgs map (a => args.indexOf(a))

            evalspc(s2, nonQuantArgs, _ => pve, v)((s3, tArgs, v1) => {
              val argsWithIndex = tArgs zip indices
              val zippedArgs = argsWithIndex map (ai => (ai._1, ch.args(ai._2)))
              val argsPairWiseEqual = And(zippedArgs map {case (a1, a2) => a1 === a2})

              evalImplies(s3, Ite(argsPairWiseEqual, And(addCons :+ IsPositive(ch.perm)), False()), body, false, pve, v1)((s4, tImplies, v2) =>
                bindRcvrsAndEvalBody(s4, chs.tail, args, tImplies +: ts, v2)(Q))
            })
          }
        }


        def bindQuantRcvrsAndEvalBody(s: State, chs: Iterable[QuantifiedBasicChunk], args: Seq[ast.Exp], ts: Seq[Term], v: Verifier)
                                     (Q: (State, Seq[Term], Verifier) => VerificationResult)
                                     : VerificationResult = {
          if (chs.isEmpty)
            Q(s, ts.reverse, v)
          else {
            val ch = chs.head

            val localVars = vars map (_.localVar)
            val tVars = localVars map (x => v.decider.fresh(x.name, v.symbolConverter.toSort(x.typ)))
            val gVars = Store(localVars zip tVars)

            val s1 = s.copy(s.g + gVars, quantifiedVariables = tVars ++ s.quantifiedVariables)

            evalspc(s1, args, _ => pve, v)((s2, ts1, v1) => {
              val bc = IsPositive(ch.perm.replace(ch.quantifiedVars, ts1))
              val tTriggers = Seq(Trigger(ch.valueAt(ts1)))

              val trig = ch match {
                case fc: QuantifiedFieldChunk => FieldTrigger(fc.id.name, fc.fvf, ts1.head)
                case pc: QuantifiedPredicateChunk => PredicateTrigger(pc.id.name, pc.psf, ts1)
                case wc: QuantifiedMagicWandChunk => PredicateTrigger(wc.id.toString, wc.wsf, ts1)
              }

              evalImplies(s2, And(trig, bc), body, false, pve, v1)((s3, tImplies, v2) => {
                val tQuant = Quantification(Forall, tVars, tImplies, tTriggers)
                bindQuantRcvrsAndEvalBody(s3, chs.tail, args, tQuant +: ts, v2)(Q)})
            })
          }
        }

        val s1 = s.copy(h = s.partiallyConsumedHeap.getOrElse(s.h))

        val resIdent = ChunkIdentifier(resourceAccess.res(Verifier.program), Verifier.program)
        val args = resourceAccess match {
          case fa: ast.FieldAccess => Seq(fa.rcv)
          case pa: ast.PredicateAccess => pa.args
          case w: ast.MagicWand => w.subexpressionsToEvaluate(Verifier.program)
        }
        val usesQPChunks = resourceAccess.res(Verifier.program) match {
          case _: ast.MagicWand => s1.qpMagicWands.contains(resIdent.asInstanceOf[MagicWandIdentifier])
          case field: ast.Field => s1.qpFields.contains(field)
          case pred: ast.Predicate => s1.qpPredicates.contains(pred)
        }

        if (usesQPChunks) {
            val chs = s1.h.values.collect { case ch: QuantifiedBasicChunk if ch.id == resIdent => ch }
            bindQuantRcvrsAndEvalBody(s1, chs, args, Seq.empty, v)((s2, ts, v1) => {
              val s3 = s2.copy(h = s.h, g = s.g)
              Q(s3, And(ts), v1)
            })
        } else {
          val chs = chunkSupporter.findChunksWithID[NonQuantifiedChunk](s1.h.values, resIdent)
          bindRcvrsAndEvalBody(s1, chs, args, Seq.empty, v)((s2, ts, v1) => {
            val s3 = s2.copy(h = s.h, g = s.g)
            Q(s3, And(ts), v1)
          })
        }

      case sourceQuant: ast.QuantifiedExp /*if config.disableLocalEvaluations()*/ =>
        val (eQuant, qantOp, eTriggers) = sourceQuant match {
          case forall: ast.Forall =>
            /* It is expected that quantifiers have already been provided with triggers,
             * either explicitly or by using a trigger generator.
             */
            (forall, Forall, forall.triggers)
          case exists: ast.Exists =>
            (exists, Exists, exists.triggers)
          case _: ast.ForPerm => sys.error(s"Unexpected quantified expression $sourceQuant")
        }

        val body = eQuant.exp
        val name = s"prog.l${viper.silicon.utils.ast.sourceLine(sourceQuant)}"
        evalQuantified(s, qantOp, eQuant.variables, Nil, Seq(body), Some(eTriggers), name, pve, v){
          case (s1, tVars, _, Seq(tBody), tTriggers, (tAuxGlobal, tAux), v1) =>
            val tAuxHeapIndep = tAux.flatMap(v.quantifierSupporter.makeTriggersHeapIndependent(_, v1.decider.fresh))

            val tlqGlobal = tAuxGlobal flatMap (q1 => q1.deepCollect {case q2: Quantification if !q2.existsDefined {case v: Var if q1.vars.contains(v) => } => q2})
            val tlq = tAux flatMap (q1 => q1.deepCollect {case q2: Quantification if !q2.existsDefined {case v: Var if q1.vars.contains(v) => } => q2})

            v1.decider.prover.comment("Nested auxiliary terms: globals (aux)")
            v1.decider.assume(tAuxGlobal)
            v1.decider.prover.comment("Nested auxiliary terms: globals (tlq)")
            v1.decider.assume(tlqGlobal)
            v1.decider.prover.comment("Nested auxiliary terms: non-globals (aux)")
            v1.decider.assume(tAuxHeapIndep/*tAux*/)
            v1.decider.prover.comment("Nested auxiliary terms: non-globals (tlq)")
            v1.decider.assume(tlq)

            val tQuant = Quantification(qantOp, tVars, tBody, tTriggers, name)
            Q(s1, tQuant, v1)}

      case fapp @ ast.FuncApp(funcName, eArgs) =>
        val func = Verifier.program.findFunction(funcName)
        val s0 = s.copy(hackIssue387DisablePermissionConsumption = Verifier.config.enableMoreCompleteExhale())
        evals2pc(s0, eArgs, Nil, _ => pve, v)((s1, tArgs, v1) => {
//          bookkeeper.functionApplications += 1
          val joinFunctionArgs = tArgs //++ c2a.quantifiedVariables.filterNot(tArgs.contains)
          /* TODO: Does it matter that the above filterNot does not filter out quantified
           *       variables that are not "raw" function arguments, but instead are used
           *       in an expression that is used as a function argument?
           *       E.g., in
           *         forall i: Int :: fun(i*i)
           *       the above filterNot will not remove i from the list of already
           *       used quantified variables because i does not match i*i.
           *       Hence, the joinedFApp will take two arguments, namely, i*i and i,
           *       although the latter is not necessary.
           */
          joiner.join[Term, Term](s1, v1)((s2, v2, QB) => {
            val pres = func.pres.map(_.transform {
              /* [Malte 2018-08-20] Two examples of the test suite, one of which is the regression
               * for Carbon issue #210, fail if the subsequent code that strips out triggers from
               * exhaled function preconditions, is commented. The code was originally a work-around
               * for Silicon issue #276. Removing triggers from function preconditions is OK-ish
               * because they are consumed (exhaled), i.e. asserted. However, the triggers are
               * also used to internally generated quantifiers, e.g. related to QPs. My hope is that
               * this hack is no longer needed once heap-dependent triggers are supported.
               */
              case q: ast.Forall => q.copy(triggers = Nil)(q.pos, q.info, q.errT)
            })
            /* Formal function arguments are instantiated with the corresponding actual arguments
             * by adding the corresponding bindings to the store. To avoid formals in error messages
             * and to report actuals instead, we have two choices: the first is two attach a reason
             * transformer to the partial verification error, as done below; the second is to attach
             * a node transformer to every formal, as illustrated by NodeBacktranslationTests.scala.
             * The first approach is slightly simpler and suffices here, though.
             */
            val fargs = func.formalArgs.map(_.localVar)
            val formalsToActuals: Map[ast.LocalVar, ast.Exp] = fargs.zip(eArgs)(collection.breakOut)
            val exampleTrafo = CounterexampleTransformer({
              case ce: SiliconCounterexample => ce.withStore(s2.g)
              case ce => ce
            })
            val pvePre =
              ErrorWrapperWithExampleTransformer(PreconditionInAppFalse(fapp).withReasonNodeTransformed(reasonOffendingNode =>
                reasonOffendingNode.replace(formalsToActuals)), exampleTrafo)
            val s3 = s2.copy(g = Store(fargs.zip(tArgs)),
                             recordVisited = true,
                             functionRecorder = s2.functionRecorder.changeDepthBy(+1),
                                /* Temporarily disable the recorder: when recording (to later on
                                 * translate a particular function fun) and a function application
                                 * fapp is hit, then there is no need to record any information
                                 * about assertions from fapp's precondition since the latter is not
                                 * translated as part of the translation of fun.
                                 * Recording such information is even potentially harmful if formals
                                 * are not syntactically replaced by actuals but rather bound to
                                 * them via the store. Consider the following function:
                                 *   function fun(x: Ref)
                                 *     requires foo(x) // foo is another function
                                 *     ...
                                 *   { ... fun(x.next) ...}
                                 * For fun(x)'s precondition, a mapping from foo(x) to a snapshot is
                                 * recorded. When fun(x.next) is hit, its precondition is consumed,
                                 * but without substituting actuals for formals, continuing to
                                 * record mappings would add another mapping from foo(x) (which is
                                 * actually foo(x.next)) to some potentially different snapshot.
                                 * When translating fun(x) to an axiom, the snapshot of foo(x) from
                                 * fun(x)'s precondition will be the branch-condition-dependent join
                                 * of the recorded snapshots - which is wrong (probably only
                                 * incomplete).
                                 */
                             smDomainNeeded = true,
                             forFraming = true)
            consumes(s3, pres, _ => pvePre, v2)((s4, snap, v3) => {
              
              val s4_1 = s4.copy(forFraming = false)

              val snap1 = snap.convert(sorts.Snap)
              val tFApp = App(v3.symbolConverter.toFunction(func), snap1 :: tArgs)
              val fr5 =
                s4_1.functionRecorder.changeDepthBy(-1)
                  .recordSnapshot(fapp, v3.decider.pcs.branchConditions, snap1)
              val s5 = s4_1.copy(g = s2.g,
                               h = s2.h,
                               recordVisited = s2.recordVisited,
                               functionRecorder = fr5,
                               smDomainNeeded = s2.smDomainNeeded,
                               hackIssue387DisablePermissionConsumption = s.hackIssue387DisablePermissionConsumption)
              QB(s5, tFApp, v3)})
            /* TODO: The join-function is heap-independent, and it is not obvious how a
             *       joined snapshot could be defined and represented
             */
            })(join(v1.symbolConverter.toSort(func.typ), s"joined_${func.name}", joinFunctionArgs, v1))(Q)})

      case ast.Unfolding(
              acc @ ast.PredicateAccessPredicate(pa @ ast.PredicateAccess(eArgs, predicateName), ePerm),
              eIn) =>

        val predicate = Verifier.program.findPredicate(predicateName)
        if (s.cycles(predicate) < Verifier.config.recursivePredicateUnfoldings()) {
          evalspc(s, eArgs, _ => pve, v)((s1, tArgs, v1) =>
            evalpc(s1, ePerm, pve, v1)((s2, tPerm, v2) =>
              v2.decider.assert(IsNonNegative(tPerm)) {
                case true =>
                  joiner.join[Term, Term](s2, v2)((s3, v3, QB) => {
                    val s4 = s3.incCycleCounter(predicate)
                               .copy(recordVisited = true
                                 forFraming = true)
                      /* [2014-12-10 Malte] The commented code should replace the code following
                       * it, but using it slows down RingBufferRd.sil significantly. The generated
                       * Z3 output looks nearly identical, so my guess is that it is some kind
                       * of triggering problem, probably related to sequences.
                       */
//                      predicateSupporter.unfold(σ, predicate, tArgs, tPerm, pve, c2, pa)((σ1, c3) => {
//                        val c4 = c3.decCycleCounter(predicate)
//                        eval(σ1, eIn, pve, c4)((tIn, c5) =>
//                          QB(tIn, c5))})
                    consume(s4, acc, pve, v3)((s5, snap, v4) => {

                      val s5_1 = s5.copy(forFraming = false)

                      val fr6 =
                        s5_1.functionRecorder.recordSnapshot(pa, v4.decider.pcs.branchConditions, snap)
                                           .changeDepthBy(+1)
                      val s6 = s5_1.copy(functionRecorder = fr6,
                                       constrainableARPs = s1.constrainableARPs)
                        /* Recording the unfolded predicate's snapshot is necessary in order to create the
                         * additional predicate-based trigger function applications because these are applied
                         * to the function arguments and the predicate snapshot
                         * (see 'predicateTriggers' in FunctionData.scala).
                         */
                      v4.decider.assume(App(Verifier.predicateData(predicate).triggerFunction, snap.convert(terms.sorts.Snap) +: tArgs))
                      val body = predicate.body.get /* Only non-abstract predicates can be unfolded */
                      val s7 = s6.scalePermissionFactor(tPerm)
                      val insg = s7.g + Store(predicate.formalArgs map (_.localVar) zip tArgs)
                      val s7a = s7.copy(g = insg)
                      produce(s7a, toSf(snap), body, pve, v4)((s8, v5) => {
                        val s9 = s8.copy(g = s7.g,
                                         functionRecorder = s8.functionRecorder.changeDepthBy(-1),
                                         recordVisited = s3.recordVisited,
                                         permissionScalingFactor = s6.permissionScalingFactor)
                                   .decCycleCounter(predicate)
                        val s10 = stateConsolidator.consolidateIfRetrying(s9, v5)
                        evalpc(s10, eIn, pve, v5)(QB)})})
                  })(join(v2.symbolConverter.toSort(eIn.typ), "joined_unfolding", s2.relevantQuantifiedVariables, v2))(Q)
                case false =>
                  createFailure(pve dueTo NegativePermission(ePerm), v2, s2)}))
        } else {
          val unknownValue = v.decider.appliedFresh("recunf", v.symbolConverter.toSort(eIn.typ), s.relevantQuantifiedVariables)
          Q(s, unknownValue, v)
        }

      case ast.Applying(wand, eIn) =>
        joiner.join[Term, Term](s, v)((s1, v1, QB) =>
          magicWandSupporter.applyWand(s1, wand, pve, v1)((s2, v2) => {
            evalpc(s2, eIn, pve, v2)(QB)
        }))(join(v.symbolConverter.toSort(eIn.typ), "joined_applying", s.relevantQuantifiedVariables, v))(Q)

      /* Sequences */

      case ast.SeqContains(e0, e1) => evalBinOpPc(s, e1, e0, SeqIn, pve, v)(Q)
        /* Note the reversed order of the arguments! */

      case ast.SeqIndex(e0, e1) =>
        evals2pc(s, Seq(e0, e1), Nil, _ => pve, v)({case (s1, Seq(t0, t1), v1) =>
          if (s1.triggerExp) {
            Q(s1, SeqAt(t0, t1), v1)
          } else {
            v1.decider.assert(AtLeast(t1, IntLiteral(0))) {
              case true =>
                v1.decider.assert(Less(t1, SeqLength(t0))) {
                  case true =>
                    Q(s1, SeqAt(t0, t1), v1)
                  case false =>
                    createFailure(pve dueTo SeqIndexExceedsLength(e0, e1), v1, s1)}
              case false =>
                createFailure(pve dueTo SeqIndexNegative(e0, e1), v1, s1)
            }}})

      case ast.SeqAppend(e0, e1) => evalBinOpPc(s, e0, e1, SeqAppend, pve, v)(Q)
      case ast.SeqDrop(e0, e1) => evalBinOpPc(s, e0, e1, SeqDrop, pve, v)(Q)
      case ast.SeqTake(e0, e1) => evalBinOpPc(s, e0, e1, SeqTake, pve, v)(Q)
      case ast.SeqLength(e0) => evalpc(s, e0, pve, v)((s1, t0, v1) => Q(s1, SeqLength(t0), v1))
      case ast.EmptySeq(typ) => Q(s, SeqNil(v.symbolConverter.toSort(typ)), v)
      case ast.RangeSeq(e0, e1) => evalBinOpPc(s, e0, e1, SeqRanged, pve, v)(Q)

      case ast.SeqUpdate(e0, e1, e2) =>
        evals2pc(s, Seq(e0, e1, e2), Nil, _ => pve, v)({ case (s1, Seq(t0, t1, t2), v1) =>
          if (s1.triggerExp) {
            Q(s1, SeqUpdate(t0, t1, t2), v1)
          } else {
            v1.decider.assert(AtLeast(t1, IntLiteral(0))) {
              case true =>
                v1.decider.assert(Less(t1, SeqLength(t0))) {
                  case true =>
                    Q(s1, SeqUpdate(t0, t1, t2), v1)
                  case false =>
                    Failure(pve dueTo SeqIndexExceedsLength(e0, e1))}
              case false =>
                Failure(pve dueTo SeqIndexNegative(e0, e1))
            }
          }
        })

      case ast.ExplicitSeq(es) =>
        evals2pc(s, es, Nil, _ => pve, v)((s1, tEs, v1) => {
          val tSeq =
            tEs.tail.foldLeft[SeqTerm](SeqSingleton(tEs.head))((tSeq, te) =>
              SeqAppend(tSeq, SeqSingleton(te)))
          v1.decider.assume(SeqLength(tSeq) === IntLiteral(es.size))
          Q(s1, tSeq, v1)})

      /* Sets and multisets */

      case ast.EmptySet(typ) => Q(s, EmptySet(v.symbolConverter.toSort(typ)), v)
      //case ast.EmptyMultiset(typ) => Q(s, EmptyMultiset(v.symbolConverter.toSort(typ)), v)

      case ast.ExplicitSet(es) =>
        evals2pc(s, es, Nil, _ => pve, v)((s1, tEs, v1) => {
          val tSet =
            tEs.tail.foldLeft[SetTerm](SingletonSet(tEs.head))((tSet, te) =>
              SetAdd(tSet, te))
          Q(s1, tSet, v1)})

      case ast.ExplicitMultiset(es) =>
        evals2pc(s, es, Nil, _ => pve, v)((s1, tEs, v1) => {
          val tMultiset =
            tEs.tail.foldLeft[MultisetTerm](SingletonMultiset(tEs.head))((tMultiset, te) =>
              MultisetAdd(tMultiset, te))
          Q(s1, tMultiset, v1)})

      case ast.AnySetUnion(e0, e1) => e.typ match {
        case _: ast.SetType => evalBinOpPc(s, e0, e1, SetUnion, pve, v)(Q)
        //case _: ast.MultisetType => evalBinOpPc(s, e0, e1, MultisetUnion, pve, v)(Q)
        case _ => sys.error("Expected a (multi)set-typed expression but found %s (%s) of sort %s"
                            .format(e, e.getClass.getName, e.typ))
      }

      case ast.AnySetIntersection(e0, e1) => e.typ match {
        case _: ast.SetType => evalBinOpPc(s, e0, e1, SetIntersection, pve, v)(Q)
        //case _: ast.MultisetType => evalBinOpPc(s, e0, e1, MultisetIntersection, pve, v)(Q)
        case _ => sys.error("Expected a (multi)set-typed expression but found %s (%s) of sort %s"
                            .format(e, e.getClass.getName, e.typ))
      }

      case ast.AnySetSubset(e0, e1) => e0.typ match {
        case _: ast.SetType => evalBinOpPc(s, e0, e1, SetSubset, pve, v)(Q)
        //case _: ast.MultisetType => evalBinOpPc(s, e0, e1, MultisetSubset, pve, v)(Q)
        case _ => sys.error("Expected a (multi)set-typed expression but found %s (%s) of sort %s"
                            .format(e, e.getClass.getName, e.typ))
      }

      case ast.AnySetMinus(e0, e1) => e.typ match {
        case _: ast.SetType => evalBinOpPc(s, e0, e1, SetDifference, pve, v)(Q)
        //case _: ast.MultisetType => evalBinOpPc(s, e0, e1, MultisetDifference, pve, v)(Q)
        case _ => sys.error("Expected a (multi)set-typed expression but found %s (%s) of sort %s"
                            .format(e, e.getClass.getName, e.typ))
      }

      case ast.AnySetContains(e0, e1) => e1.typ match {
        case _: ast.SetType => evalBinOpPc(s, e0, e1, SetIn, pve, v)(Q)
        //case _: ast.MultisetType => evalBinOpPc(s, e0, e1, (t0, t1) => MultisetCount(t1, t0), pve, v)(Q)
        case _ => sys.error("Expected a (multi)set-typed expression but found %s (%s) of sort %s"
                            .format(e, e.getClass.getName, e.typ))
      }

      case ast.AnySetCardinality(e0) => e0.typ match {
        case _: ast.SetType => evalpc(s, e0, pve, v)((s1, t0, v1) => Q(s1, SetCardinality(t0), v1))
        //case _: ast.MultisetType => evalpc(s, e0, pve, v)((s1, t0, v1) => Q(s1, MultisetCardinality(t0), v1))
        case _ => sys.error("Expected a (multi)set-typed expression but found %s (%s) of type %s"
                            .format(e0, e0.getClass.getName, e0.typ))
      }
      */

      /* Unexpected nodes */

      /*
      case _: ast.InhaleExhaleExp =>
        Failure(viper.silicon.utils.consistency.createUnexpectedInhaleExhaleExpressionError(e))
      */
    }

    resultTerm
  }

  def evalQuantified(s: State,
                     quant: Quantifier,
                     vars: Seq[ast.LocalVarDecl],
                     es1: Seq[ast.Exp], /* Are evaluated and added as path conditions before ...*/
                     es2: Seq[ast.Exp], /* ... these terms are evaluated */
                     optTriggers: Option[Seq[ast.Trigger]],
                     name: String,
                     pve: PartialVerificationError,
                     v: Verifier)
                    (Q: (State, Seq[Var], Seq[Term], Seq[Term], Seq[Trigger], (Seq[Quantification], Seq[Quantification]), Verifier) => VerificationResult)
                    : VerificationResult = {

    val localVars = vars map (_.localVar)

    val tVars = localVars map (x => v.decider.fresh(x.name, v.symbolConverter.toSort(x.typ)))
    val gVars = Store(localVars zip tVars)
    val s1 = s.copy(g = s.g + gVars,
                    quantifiedVariables = tVars ++ s.quantifiedVariables,
                    recordPossibleTriggers = true,
                    possibleTriggers = Map.empty) // TODO: Why reset possibleTriggers if they are merged with s.possibleTriggers later anyway?
    type R = (State, Seq[Term], Seq[Term], Seq[Trigger], (Seq[Quantification], Seq[Quantification]), Map[ast.Exp, Term])
    executionFlowController.locallyWithResult[R](s1, v)((s2, v1, QB) => {
       val preMark = v1.decider.setPathConditionMark()
      evals(s2, es1, _ => pve, v1)((s3, ts1, v2) => {
        val bc = And(ts1)
        // we call conjunctExps here to translate the Anded term to its
        // equivalent ast form
        v2.decider.setCurrentBranchCondition(bc, conjunctExps(es1), conjunctExps(es1), None)
        evals(s3, es2, _ => pve, v2)((s4, ts2, v3) => {
          evalTriggers(s4, optTriggers.getOrElse(Nil), pve, v3)((s5, tTriggers, v4) => { // TODO: v4 isn't forward - problem?
            val (auxGlobalQuants, auxNonGlobalQuants) =
              v3.decider.pcs.after(preMark).quantified(quant, tVars, tTriggers, s"$name-aux", isGlobal = false, bc)
            val additionalPossibleTriggers: Map[ast.Exp, Term] =
              if (s.recordPossibleTriggers) s5.possibleTriggers else Map()
            QB((s5, ts1, ts2, tTriggers, (auxGlobalQuants, auxNonGlobalQuants), additionalPossibleTriggers))})})})
    }){case (s2, ts1, ts2, tTriggers, (tAuxGlobal, tAux), additionalPossibleTriggers) =>
      val s3 = s.copy(possibleTriggers = s.possibleTriggers ++ additionalPossibleTriggers)
                .preserveAfterLocalEvaluation(s2)
      Q(s3, tVars, ts1, ts2, tTriggers, (tAuxGlobal, tAux), v)
    }
  }

  private def evalImplies(s: State,
                          tLhs: Term,
                          eRhs: ast.Exp,
                          fromShortCircuitingAnd: Boolean,
                          pve: PartialVerificationError,
                          v: Verifier)
                         (Q: (State, Term, Verifier) => VerificationResult)
                         : VerificationResult = {

    joiner.join[Term, Term](s, v)((s1, v1, QB) =>
      // TODO GV: we don't currently support this, so the branching information
      // passed in the second and third arguments is not correct!
      brancher.branch(s1, tLhs, ast.NullLit()(), None, v1, fromShortCircuitingAnd)(
        (s2, v2) => eval(s2, eRhs, pve, v2)(QB),
        (s2, v2) => QB(s2, True(), v2))
    )(entries => {
      assert(entries.length <= 2)
      val s1 = entries.tail.foldLeft(entries.head.s)((sAcc, entry) => sAcc.merge(entry.s))
      val t = Implies(tLhs, entries.headOption.map(_.data).getOrElse(True()))
      (s1, t)
    })(Q)
  }

  private def evalInOldState(s: State,
                             label: String,
                             e: ast.Exp,
                             pve: PartialVerificationError,
                             v: Verifier)
                            (Q: (State, Term, Verifier) => VerificationResult)
                            : VerificationResult = {

    val h = s.oldHeaps(label)
    val s1 = s.copy(h = h, partiallyConsumedHeap = None)
    val s2 = stateConsolidator.consolidateIfRetrying(s1, v)

    eval(s2, e, pve, v)((s3, t, v1) => {
      val s4 = s3.copy(h = s.h,
                       oldHeaps = s3.oldHeaps + (label -> s3.h),
                       partiallyConsumedHeap = s.partiallyConsumedHeap)
      Q(s4, t, v1)})
  }

  def evalLocationAccess(s: State,
                         locacc: ast.LocationAccess,
                         pve: PartialVerificationError,
                         v: Verifier)
                        (Q: (State, String, Seq[Term], Verifier) => VerificationResult)
                        : VerificationResult = {

    locacc match {
      case ast.FieldAccess(eRcvr, field) =>
        eval(s, eRcvr, pve, v)((s1, tRcvr, v1) =>
          Q(s1, field.name, tRcvr :: Nil, v1))
      case ast.PredicateAccess(eArgs, predicateName) =>
        evals(s, eArgs, _ => pve, v)((s1, tArgs, v1) =>
          Q(s1, predicateName, tArgs, v1))
    }
  }

  def evalLocationAccesspc(s: State,
                          locacc: ast.LocationAccess,
                          pve: PartialVerificationError,
                          v: Verifier,
                          generateChecks: Boolean = true)
                          (Q: (State, String, Seq[Term], Verifier) => VerificationResult)
                          : VerificationResult = {

    locacc match {
      case ast.FieldAccess(eRcvr, field) =>
        evalpc(s, eRcvr, pve, v, generateChecks)((s1, tRcvr, v1) =>
          Q(s1, field.name, tRcvr :: Nil, v1))
      case ast.PredicateAccess(eArgs, predicateName) =>
        evalspc(s, eArgs, _ => pve, v)((s1, tArgs, v1) =>
          Q(s1, predicateName, tArgs, v1))
    }
  }

  def evalResourceAccess(s: State, resacc: ast.ResourceAccess, pve: PartialVerificationError, v: Verifier)
                        (Q: (State, ChunkIdentifer, Seq[Term], Verifier) => VerificationResult)
                        : VerificationResult = {
    resacc match {
      case wand : ast.MagicWand =>
        magicWandSupporter.evaluateWandArguments(s, wand, pve, v)((s1, tArgs, v1) =>
        Q(s1, MagicWandIdentifier(wand, Verifier.program), tArgs, v1))
      case ast.FieldAccess(eRcvr, field) =>
        eval(s, eRcvr, pve, v)((s1, tRcvr, v1) =>
          Q(s1, BasicChunkIdentifier(field.name), tRcvr :: Nil, v1))
      case ast.PredicateAccess(eArgs, predicateName) =>
        evals(s, eArgs, _ => pve, v)((s1, tArgs, v1) =>
          Q(s1, BasicChunkIdentifier(predicateName), tArgs, v1))
    }
  }

  private def evalBinOp[T <: Term]
                       (s: State,
                        e0: ast.Exp,
                        e1: ast.Exp,
                        termOp: (Term, Term) => T,
                        pve: PartialVerificationError,
                        v: Verifier)
                       (Q: (State, T, Verifier) => VerificationResult)
                       : VerificationResult = {

    eval(s, e0, pve, v)((s1, t0, v1) =>
      eval(s1, e1, pve, v1)((s2, t1, v2) =>
        Q(s2, termOp(t0, t1), v2)))
  }

  //PC version of evalBinOp
  private def evalBinOpPc[T <: Term]
                       (s: State,
                        e0: ast.Exp,
                        e1: ast.Exp,
                        termOp: (Term, Term) => T,
                        pve: PartialVerificationError,
                        v: Verifier,
                        generateChecks: Boolean = true)
                       (Q: (State, T, Verifier) => VerificationResult)
                       : VerificationResult = {

    evalpc(s, e0, pve, v, generateChecks)((s1, t0, v1) =>
      evalpc(s1, e1, pve, v1, generateChecks)((s2, t1, v2) =>
        Q(s2, termOp(t0, t1), v2)))
  }

  private def failIfDivByZero(s: State,
                              t: Term,
                              eDivisor: ast.Exp,
                              tDivisor: Term,
                              tZero: Term,
                              pve: PartialVerificationError,
                              v: Verifier)
                             (Q: (State, Term, Verifier) => VerificationResult)
                             : VerificationResult = {

    v.decider.assertgv(s.isImprecise, tDivisor !== tZero) {
      case true => Q(s, t, v)
      case false => createFailure(pve dueTo DivisionByZero(eDivisor), v, s)
    } match {
      case (verificationResult, _) => verificationResult
    }
  }

  def evalTriggers(s: State,
                   silverTriggers: Seq[ast.Trigger],
                   pve: PartialVerificationError,
                   v: Verifier)
                  (Q: (State, Seq[Trigger], Verifier) => VerificationResult)
                   : VerificationResult = {

    evalTriggers(s, silverTriggers map (_.exps), Nil, pve, v)((s1, tTriggersSets, v1) => {
      /* [2015-12-15 Malte]
       *   Evaluating triggers that did not occur in the body (and whose corresponding term has
       *   therefore not already been recorded in the context) might introduce new path conditions,
       *   in particular, new constants/functions and their definitions.
       *   This is, for example, the case in issue_0147.sil: the trigger generator can potentially
       *   replace the arithmetic expression `j+1` by a fresh, quantified variable (in the trigger,
       *   not necessarily in the quantifier body). Since it is part of the receiver of a quantified
       *   field dereference, the trigger mentioning the fresh variable might only be evaluated when
       *   evaluating the triggers, potentially leading to a newly introduced field value function.
       *
       *   TODO: Currently, new path conditions introduced while evaluating triggers will not be
       *         added to the auxiliary quantifier, i.e. they will not survive when the scope in
       *         which the quantifier (resp., its body and its triggers) is evaluated.
       *         Using such effectively "undefined" symbols in triggers will most likely result in
       *         incompletenesses because the corresponding quantifiers will not be triggered.
       */

      Q(s1, tTriggersSets map Trigger, v1)})
  }

  /** Evaluates the given list of trigger sets `eTriggerSets` (expressions) and passes the result
    * plus the initial trigger sets `tTriggerSets` (terms) to the continuation `Q`.
    */
  private def evalTriggers(s: State,
                           eTriggerSets: TriggerSets[ast.Exp],
                           tTriggersSets: TriggerSets[Term],
                           pve: PartialVerificationError,
                           v: Verifier)
                          (Q: (State, TriggerSets[Term], Verifier) => VerificationResult)
                          : VerificationResult = {

    if (eTriggerSets.isEmpty)
      Q(s, tTriggersSets, v)
    else {
      if (eTriggerSets.head.collect{case fa: ast.FieldAccess => fa; case pa: PredicateAccess => pa; case wand: ast.MagicWand => wand }.nonEmpty ) {
        evalHeapTrigger(s, eTriggerSets.head, pve, v)((s1, ts, v1) =>
          evalTriggers(s1, eTriggerSets.tail, tTriggersSets :+ ts, pve, v1)(Q))
      } else {
        evalTrigger(s, eTriggerSets.head, pve, v)((s1, ts, v1) =>
          evalTriggers(s1, eTriggerSets.tail, tTriggersSets :+ ts, pve, v1)(Q))
      }}
  }

  private def evalTrigger(s: State, exps: Seq[ast.Exp], pve: PartialVerificationError, v: Verifier)
                         (Q: (State, Seq[Term], Verifier) => VerificationResult)
                         : VerificationResult = {

    val (cachedTriggerTerms, remainingTriggerExpressions) =
      exps.map {
        case ast.Old(e) => e /* TODO: What about heap-dependent functions under old in triggers? */
        case e => e
      }.map {
        case fapp: ast.FuncApp =>
          /** Heap-dependent functions that are used as tTriggerSets should be used
            * in the limited version, because it allows for more instantiations.
            * Keep this code in sync with [[viper.silicon.supporters.ExpressionTranslator.translate]]
            *
            */
          val cachedTrigger =
            s.possibleTriggers.get(fapp) map {
              case app @ App(fun: HeapDepFun, _) =>
                app.copy(applicable = functionSupporter.limitedVersion(fun))
              case app: App =>
                app
              case other =>
                sys.error(s"Expected $fapp to map to a function application, but found $other")
            }

          (cachedTrigger, if (cachedTrigger.isDefined) None else Some(fapp))

        case pt @ (_: ast.PossibleTrigger | _: ast.FieldAccess) =>
          val cachedTrigger = s.possibleTriggers.get(pt)

          (cachedTrigger, if (cachedTrigger.isDefined) None else Some(pt))

        case e => (None, Some(e))
      }.unzip match {
        case (optCachedTriggerTerms, optRemainingTriggerExpressions) =>
          (optCachedTriggerTerms.flatten, optRemainingTriggerExpressions.flatten)
      }

    /* Reasons for why a trigger wasn't recorded while evaluating the body include:
     *   - It did not occur in the body
     *   - The evaluation of the body terminated early, for example, because the
     *     LHS of an implication evaluated to false
     */

    var optRemainingTriggerTerms: Option[Seq[Term]] = None
    val preMark = v.decider.setPathConditionMark()
    var πDelta = InsertionOrderedSet.empty[Term]

    /* TODO: Evaluate as many remaining expressions as possible, i.e. don't
     *       stop if evaluating one fails
     *
     *       Here is an example where evaluating remainingTriggerExpressions will
     *       fail: Assume a conjunction f(x) && g(x) where f(x) is the
     *       precondition of g(x). This gives rise to the trigger {f(x), g(x)}.
     *       If the two trigger expressions are evaluated individually, evaluating
     *       the second will fail because its precondition doesn't hold.
     *       For example, let f(x) be "x in xs" (and assume that this, via other
     *       path conditions, implies that x != null), and let g(x) be "y.f in xs".
     *       Evaluating the latter will currently fail when evaluating y.f because
     *       y on its own (i.e., without having assumed y in xs) might be null.
     *
     *       What might be possible is to merely translate (instead of evaluate)
     *       triggers, where the difference is that translating does not entail
     *       any checks such as checking for non-nullity.
     *       In case of applications of heap. dep. functions this won't be
     *       straight-forward, because the resulting FApp-term expects a snapshot,
     *       which is computed by (temporarily) consuming the function's
     *       precondition.
     *       We could replace each concrete snapshot occurring in an FApp-term by
     *       a quantified snapshot, but that might make the chosen triggers invalid
     *       because some trigger sets might no longer cover all quantified
     *       variables.
     */

    /* TODO: Use executionFlowController.locally instead of val r = ...; r && { ... }.
     *       This is currently not possible because executionFlowController.locally will only
     *       continue after the local block if the block was successful (i.e. if it yielded
     *       Success()). However, here we want to continue in any case.
     */

    val r =
      evals(s, remainingTriggerExpressions, _ => pve, v)((_, remainingTriggerTerms, v1) => {
        optRemainingTriggerTerms = Some(remainingTriggerTerms)
        πDelta = v1.decider.pcs.after(preMark).assumptions //decider.π -- πPre
        Success()})

    (r, optRemainingTriggerTerms) match {
      case (Success(), Some(remainingTriggerTerms)) =>
        v.decider.assume(πDelta)
        Q(s, cachedTriggerTerms ++ remainingTriggerTerms, v)
      case _ =>
//        bookkeeper.logfiles("evalTrigger").println(s"Couldn't evaluate some trigger expressions:\n  $remainingTriggerExpressions\nReason:\n  $r")
        Q(s, cachedTriggerTerms, v)
    }
  }

  private def join(joinSort: Sort,
                   joinFunctionName: String,
                   joinFunctionArgs: Seq[Term],
                   v: Verifier)
                  (entries: Seq[JoinDataEntry[Term]])
                  : (State, Term) = {

    assert(entries.nonEmpty, "Expected at least one join data entry")

    entries match {
      case Seq(entry) =>
        /* If there is only one entry, i.e. one branch to join, it is assumed that the other
         * branch was infeasible, and the branch conditions are therefore ignored.
         */
        (entry.s, entry.data)
      case _ =>
        val quantifiedVarsSorts = joinFunctionArgs.map(_.sort)
        val joinSymbol = v.decider.fresh(joinFunctionName, quantifiedVarsSorts, joinSort)
        val joinTerm = App(joinSymbol, joinFunctionArgs)

        val joinDefEqs = entries map (entry =>
          Implies(And(entry.pathConditions.branchConditions), joinTerm === entry.data))

        var sJoined = entries.tail.foldLeft(entries.head.s)((sAcc, entry) =>sAcc.merge(entry.s))
        sJoined = sJoined.copy(functionRecorder = sJoined.functionRecorder.recordPathSymbol(joinSymbol))

        v.decider.assume(joinDefEqs)

        (sJoined, joinTerm)
    }
  }

  private def evalHeapTrigger(s: State, exps: Seq[ast.Exp], pve: PartialVerificationError, v: Verifier)
                             (Q: (State, Seq[Term], Verifier) => VerificationResult) : VerificationResult = {
    var triggers: Seq[Term] = Seq()
    var triggerAxioms: Seq[Term] = Seq()

    exps foreach {
      case fa: ast.FieldAccess =>
        val (axioms, trigs, _) = generateFieldTrigger(fa, s, pve, v)
        triggers = triggers ++ trigs
        triggerAxioms = triggerAxioms ++ axioms
      case pa: ast.PredicateAccess =>
        val (axioms, trigs, _) = generatePredicateTrigger(pa, s, pve, v)
        triggers = triggers ++ trigs
        triggerAxioms = triggerAxioms ++ axioms
      case wand: ast.MagicWand =>
        val (axioms, trigs, _) = generateWandTrigger(wand, s, pve, v)
        triggers = triggers ++ trigs
        triggerAxioms = triggerAxioms ++ axioms
      case e => evalTrigger(s, Seq(e), pve, v)((_, t, _) => {
        triggers = triggers ++ t
        Success()
      })
    }
    v.decider.assume(triggerAxioms)
    Q(s, triggers, v)
  }

  private def generateFieldTrigger(fa: ast.FieldAccess,
                                   s: State,
                                   pve: PartialVerificationError,
                                   v: Verifier)
                                  : (Seq[Term], Seq[Term], FieldTrigger) = {

    var axioms = Seq.empty[Term]
    var triggers = Seq.empty[Term]
    var mostRecentTrig: FieldTrigger = null
    val codomainQVars = Seq(`?r`)
    val (relevantChunks, _) =
      quantifiedChunkSupporter.splitHeap[QuantifiedFieldChunk](s.h, BasicChunkIdentifier(fa.field.name))
    val optSmDomainDefinitionCondition =
      if (s.smDomainNeeded) { v.logger.debug("Axiomatisation of an SM domain missing!"); None }
      else None
    val (smDef1, smCache1) =
      quantifiedChunkSupporter.summarisingSnapshotMap(
        s, fa.field, codomainQVars, relevantChunks, v, optSmDomainDefinitionCondition)

    /* TODO: Reduce code duplication below */
    /* TODO: Return updated snapshot caches (or let generateFieldTrigger take a continuation) */

    fa.rcv match {
      case acc: ast.FieldAccess =>
        /* TODO: Is this *recursive* case even necessary? Wouldn't the eval(...) in the other case
         *       recurse anyway?
         */
        val rcvHelper = generateFieldTrigger(acc, s, pve, v)
        val rcvTrig = rcvHelper._3
        axioms = axioms ++ smDef1.valueDefinitions ++ rcvHelper._1
        mostRecentTrig = FieldTrigger(fa.field.name, smDef1.sm, Lookup(rcvTrig.field, rcvTrig.fvf, rcvTrig.at))
        triggers = triggers ++ rcvHelper._2 :+ mostRecentTrig
      case rcv =>
        val s1 = s.copy(smCache = smCache1)
        val t = s1.possibleTriggers.get(fa)
        val r = t match { /* TODO: r isn't used - why? */
          case Some(cachedTrigger) =>
            cachedTrigger match {
              case l: Lookup =>
                axioms = axioms ++ smDef1.valueDefinitions
                mostRecentTrig = FieldTrigger(l.field, smDef1.sm, l.at)
                triggers = triggers :+ mostRecentTrig
              case _ =>
                eval(s1.copy(triggerExp = true), rcv, pve, v)((_, tRcv, _) => {
                  axioms = axioms ++ smDef1.valueDefinitions
                  mostRecentTrig = FieldTrigger(fa.field.name, smDef1.sm, tRcv)
                  triggers = triggers :+ mostRecentTrig
                  Success()
                })
            }
          case None =>
            eval(s1.copy(triggerExp = true), rcv, pve, v)((_, tRcv, _) => {
              axioms = axioms ++ smDef1.valueDefinitions
              mostRecentTrig = FieldTrigger(fa.field.name, smDef1.sm, tRcv)
              triggers = triggers :+ mostRecentTrig
              Success()
            })
        }
    }

    (axioms, triggers, mostRecentTrig)
  }

  /* TODO: Try to unify with generateFieldTrigger above, or at least with generateWandTrigger below */
  private def generatePredicateTrigger(pa: ast.PredicateAccess, s: State, pve: PartialVerificationError, v: Verifier): (Seq[Term], Seq[Term], PredicateTrigger) = {
    var axioms = Seq.empty[Term]
    var triggers = Seq.empty[Term]
    var mostRecentTrig: PredicateTrigger = null
    val codomainQVars = s.predicateFormalVarMap(pa.loc(Verifier.program))
    val (relevantChunks, _) =
      quantifiedChunkSupporter.splitHeap[QuantifiedPredicateChunk](s.h, BasicChunkIdentifier(pa.predicateName))
    val optSmDomainDefinitionCondition =
      if (s.smDomainNeeded) { v.logger.debug("Axiomatisation of an SM domain missing!"); None }
      else None
    val (smDef1, smCache1) =
      quantifiedChunkSupporter.summarisingSnapshotMap(
        s, pa.loc(Verifier.program), codomainQVars, relevantChunks, v, optSmDomainDefinitionCondition)
    val s1 = s.copy(smCache = smCache1)

    evals(s1, pa.args, _ => pve, v)((_, tArgs, _) => {
      axioms = axioms ++ smDef1.valueDefinitions
      mostRecentTrig = PredicateTrigger(pa.predicateName, smDef1.sm, tArgs)
      triggers = triggers :+ mostRecentTrig
      Success()
    })

    (axioms, triggers, mostRecentTrig)
  }

  /* TODO: See comments for generatePredicateTrigger above */
  private def generateWandTrigger(wand: ast.MagicWand, s: State, pve: PartialVerificationError, v: Verifier): (Seq[Term], Seq[Term], PredicateTrigger) = {
    var axioms = Seq.empty[Term]
    var triggers = Seq.empty[Term]
    var mostRecentTrig: PredicateTrigger = null
    val wandHoles = wand.subexpressionsToEvaluate(Verifier.program)
    val codomainQVars =
      wandHoles.indices.toList.map(i => Var(Identifier(s"x$i"), v.symbolConverter.toSort(wandHoles(i).typ)))
    val (relevantChunks, _) =
      quantifiedChunkSupporter.splitHeap[QuantifiedMagicWandChunk](s.h, MagicWandIdentifier(wand, Verifier.program))
    val optSmDomainDefinitionCondition =
      if (s.smDomainNeeded) { v.logger.debug("Axiomatisation of an SM domain missing!"); None }
      else None
    val (smDef1, smCache1) =
      quantifiedChunkSupporter.summarisingSnapshotMap(
        s, wand, codomainQVars, relevantChunks, v, optSmDomainDefinitionCondition)
    val s1 = s.copy(smCache = smCache1)

    evals(s1, wand.subexpressionsToEvaluate(Verifier.program), _ => pve, v)((_, tArgs, _) => {
      axioms = axioms ++ smDef1.valueDefinitions
      mostRecentTrig = PredicateTrigger(MagicWandIdentifier(wand, Verifier.program).toString, smDef1.sm, tArgs)
      triggers = triggers :+ mostRecentTrig
      Success()
    })

    (axioms, triggers, mostRecentTrig)
  }

  /* Evaluate a sequence of expressions in Order
   * The constructor determines when the evaluation stops
   * Only Or and And are supported for the constructor
   */
  private def evalSeqShortCircuit(constructor: Seq[Term] => Term,
                                  s: State,
                                  exps: Seq[ast.Exp],
                                  pve: PartialVerificationError,
                                  v: Verifier)
                                 (Q: (State, Term, Verifier) => VerificationResult)
                                 : VerificationResult = {
    assert(
      constructor == Or || constructor == And,
      "Only Or and And are supported as constructors for evalSeqShortCircuit")

    assert(exps.nonEmpty, "Empty sequence of expressions not allowed")

    type brFun = (State, Verifier) => VerificationResult

<<<<<<< HEAD
    // // // TODO: Find out and document why swapIfAnd is needed
    // val (stop, swapIfAnd) =
    //   if(constructor == Or) (True(), (a: brFun, b: brFun) => (a, b))
    //   else (False(), (a: brFun, b: brFun) => (a, b))
    val stop = if (constructor == Or) True() else False()

    eval(s, exps.head, pve, v)((s1, t0, v1) => {
      t0 match {
        case _ if exps.tail.isEmpty => Q(s1, t0, v1) // Done, if no expressions left (necessary)
        case `stop` => Q(s1, t0, v1) // Done, if last expression was true/false for or/and (optimisation)
        case _ => {
          // Get branch origin for brancher.branch
            val branchCondOrigin: Option[CheckPosition] =
              (s1.methodCallAstNode, s1.foldOrUnfoldAstNode, s1.loopPosition, s1.unfoldingAstNode) match {
                case (None, None, None, _) => None
                case (Some(methodCallAstNode), None, None, None) =>
                  Some(CheckPosition.GenericNode(methodCallAstNode))
                case (None, Some(foldOrUnfoldAstNode), None, _) =>
                  Some(CheckPosition.GenericNode(foldOrUnfoldAstNode))
                case (None, None, Some(loopPosition), _) =>
                  Some(loopPosition)
                case (None, None, None, Some(unfoldingAstNode)) =>
                  Some(CheckPosition.GenericNode(unfoldingAstNode))
                case _ =>
                  println((s1.methodCallAstNode, s1.foldOrUnfoldAstNode, s1.loopPosition, s1.unfoldingAstNode))
                  sys.error("Error: _ match case when setting a branch condition origin!")
              }

          joiner.join[Term, Term](s1, v1)((s2, v2, QB) =>            
            brancher.branch(s2, if (constructor == Or) t0 else Not(t0), exps.head, branchCondOrigin, v2, true)(
              (s3, v3) => QB(s3, constructor(Seq(t0)), v3),
              (s3, v3) => evalSeqShortCircuit(constructor, s3, exps.tail, pve, v3)(QB))
            ){case Seq(ent) =>
                (ent.s, ent.data)
              case Seq(ent1, ent2) =>
                (ent1.s.merge(ent2.s), constructor(Seq(ent1.data, ent2.data)))
              case entries =>
                sys.error(s"Unexpected join data entries $entries")
            }(Q)
        }
      }})
  }

    /* Evaluate a sequence of expressions in Order
   * The constructor determines when the evaluation stops
   * Only Or and And are supported for the constructor
   */
  private def evalSeqShortCircuitPc(constructor: Seq[Term] => Term,
                                  s: State,
                                  exps: Seq[ast.Exp],
                                  pve: PartialVerificationError,
                                  v: Verifier,
                                  generateChecks: Boolean = true)
                                 (Q: (State, Term, Verifier) => VerificationResult)
                                 : VerificationResult = {
    assert(
      constructor == Or || constructor == And,
      "Only Or and And are supported as constructors for evalSeqShortCircuitPc")

    assert(exps.nonEmpty, "Empty sequence of expressions not allowed")

    type brFun = (State, Verifier) => VerificationResult
    
    // TODO: Find out and document why swapIfAnd is needed
    val (stop, swapIfAnd) =
      if(constructor == Or) (True(), (a: brFun, b: brFun) => (a, b))
      else (False(), (a: brFun, b: brFun) => (b, a))
=======
    val stop = if (constructor == Or) True() else False()
>>>>>>> c76da56c

    evalpc(s, exps.head, pve, v, generateChecks)((s1, t0, v1) => {
      t0 match {
        case _ if exps.tail.isEmpty => Q(s1, t0, v1) // Done, if no expressions left (necessary)
        case `stop` => Q(s1, t0, v1) // Done, if last expression was true/false for or/and (optimisation)
        case _ => {
          // Get branch origin for brancher.branch
            val branchCondOrigin: Option[CheckPosition] =
              (s1.methodCallAstNode, s1.foldOrUnfoldAstNode, s1.loopPosition, s1.unfoldingAstNode) match {
                case (None, None, None, None) => None
                case (Some(methodCallAstNode), None, None, _) =>
                  Some(CheckPosition.GenericNode(methodCallAstNode))
                case (None, Some(foldOrUnfoldAstNode), None, _) =>
                  Some(CheckPosition.GenericNode(foldOrUnfoldAstNode))
                case (None, None, Some(loopPosition), _) =>
                  Some(loopPosition)
                case (None, None, None, Some(unfoldingAstNode)) =>
                  Some(CheckPosition.GenericNode(unfoldingAstNode))
                case _ =>
                  println((s1.methodCallAstNode, s1.foldOrUnfoldAstNode, s1.loopPosition, s1.unfoldingAstNode))
                  sys.error("Error: _ match case when setting a branch condition origin!")
              }

          joiner.join[Term, Term](s1, v1)((s2, v2, QB) =>            
            brancher.branch(s2, if (constructor == Or) t0 else Not(t0), exps.head, branchCondOrigin, v2, true)(
              (s3, v3) => QB(s3, constructor(Seq(t0)), v3),
              (s3, v3) => evalSeqShortCircuitPc(constructor, s3, exps.tail, pve, v3, generateChecks)(QB))
            ){case Seq(ent) =>
                (ent.s, ent.data)
              case Seq(ent1, ent2) =>
                (ent1.s.merge(ent2.s), constructor(Seq(ent1.data, ent2.data)))
              case entries =>
                sys.error(s"Unexpected join data entries $entries")
            }(Q)
        }
      }})
  }

  private[silicon] case object FromShortCircuitingAnd extends Info {
    val comment = Nil
    val isCached = false
  }
}<|MERGE_RESOLUTION|>--- conflicted
+++ resolved
@@ -1347,17 +1347,8 @@
 
       /* Short-circuiting evaluation of AND */
       case ae @ ast.And(e0, e1) =>
-<<<<<<< HEAD
-        //if (s.generateChecks)
-          // evalBinOpPc(s, e0, e1, (t1, t2) => And(t1, t2), pve, v, generateChecks)(Q)
-        //else {
-          val flattened = flattenOperator(ae, {case ast.And(e2, e3) => Seq(e2, e3)})
-          evalSeqShortCircuitPc(And, s, flattened, pve, v, generateChecks)(Q)
-        //}
-=======
         val flattened = flattenOperator(ae, {case ast.And(e2, e3) => Seq(e2, e3)})
         evalSeqShortCircuit(And, s, flattened, pve, v)(Q)
->>>>>>> c76da56c
 
       /* Strict evaluation of OR */
       case ast.Or(e0, e1) if Verifier.config.disableShortCircuitingEvaluations() =>
@@ -1365,17 +1356,8 @@
 
       /* Short-circuiting evaluation of OR */
       case oe @ ast.Or(e0, e1) =>
-<<<<<<< HEAD
-        //if (s.generateChecks)
-          // evalBinOpPc(s, e0, e1, (t1, t2) => Or(t1, t2), pve, v, generateChecks)(Q)
-        //else {
-         val flattened = flattenOperator(oe, {case ast.Or(e2, e3) => Seq(e2, e3)})
-         evalSeqShortCircuitPc(Or, s, flattened, pve, v, generateChecks)(Q)
-        //}
-=======
         val flattened = flattenOperator(oe, {case ast.Or(e2, e3) => Seq(e2, e3)})
         evalSeqShortCircuit(Or, s, flattened, pve, v)(Q)
->>>>>>> c76da56c
 
       /*
       case implies @ ast.Implies(e0, e1) =>
@@ -2583,7 +2565,6 @@
 
     type brFun = (State, Verifier) => VerificationResult
 
-<<<<<<< HEAD
     // // // TODO: Find out and document why swapIfAnd is needed
     // val (stop, swapIfAnd) =
     //   if(constructor == Or) (True(), (a: brFun, b: brFun) => (a, b))
@@ -2646,14 +2627,8 @@
     assert(exps.nonEmpty, "Empty sequence of expressions not allowed")
 
     type brFun = (State, Verifier) => VerificationResult
-    
-    // TODO: Find out and document why swapIfAnd is needed
-    val (stop, swapIfAnd) =
-      if(constructor == Or) (True(), (a: brFun, b: brFun) => (a, b))
-      else (False(), (a: brFun, b: brFun) => (b, a))
-=======
+
     val stop = if (constructor == Or) True() else False()
->>>>>>> c76da56c
 
     evalpc(s, exps.head, pve, v, generateChecks)((s1, t0, v1) => {
       t0 match {
