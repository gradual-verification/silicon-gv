--- conflicted
+++ resolved
@@ -362,57 +362,6 @@
                 location: ast.Location,
                 optSmDomainDefinitionCondition: Option[Term], /* c(rs) */
                 v: Verifier)
-<<<<<<< HEAD
-               (Q: SummarisingFvfDefinition => VerificationResult)
-               : VerificationResult = {
-
-    v.decider.assert(PermLess(NoPerm(), permission(h, receiver, field))) {
-      case false =>
-        failure(pve dueTo InsufficientPermission(locacc), v)
-
-      case true =>
-        val (quantifiedChunks, _) = splitHeap(h, field.name)
-        val additionalFvfArgs = s.functionRecorder.data.fold(Seq.empty[Var])(_.arguments)
-        val fvf = freshFVF(field, isChunkFvf = false, additionalFvfArgs, v)
-        val fvfDef = SummarisingFvfDefinition(field, fvf, receiver, quantifiedChunks)
-
-        /* Optimisisations */
-
-//            val cacheLog = bookkeeper.logfiles("withValueCache")
-//            cacheLog.println(s"receiver = $receiver")
-//            cacheLog.println(s"lookupRcvr = $lookupRcvr")
-//            cacheLog.println(s"consideredCunks = $consideredCunks")
-//            cacheLog.println(s"fvf = $fvf")
-//            cacheLog.println(s"fvfDefs.length = ${fvfDefs.length}")
-//            cacheLog.println(s"fvfDefs = $fvfDefs")
-
-        val fvfDefToReturn =
-          /* TODO: Reusing the fvf found in a single entry is only sound if
-           * the current g(x) (should be known at call-site of withValue)
-           * and the g(x) from the entry are the same. Detecting this
-           * syntactically is not always possible since i1 <= inv1(r) < j1
-           * might be logically equivalent to i2 <= inv2(r) < j2, but
-           * syntactically it obviously isn't. Creating a single
-           * inv-function per range and receiver might help, though.
-           */
-          /*if (fvfDef.entries.length == 1) {
-            val fvfDefEntry = fvfDef.entries.head
-            val _fvf = fvfDefEntry.partialDomain.fvf
-            val _lookupRcvr = lookupRcvr.copy(fvf = fvfDefEntry.partialDomain.fvf)
-//                val _fvfDef = FvfDef(field, _fvf, false, fvfDefEntry.copy(True(), Nil) :: Nil)
-            val _fvfDef = FvfDef(field, _fvf, false, Nil)
-
-            (_lookupRcvr, _fvfDef)
-          } else */{
-//                if (config.disableQPCaching())
-            fvfDef
-//                else {
-//                  /* TODO: Caching needs to take the branch conditions into account! */
-//                  cacheLog.println(s"cached? ${withValueCache.contains(receiver, consideredCunks)}")
-//                  withValueCache.getOrElseUpdate((receiver, toSet(quantifiedChunks)), fvfDef)
-//                }
-          }
-=======
                : (Term, Seq[Quantification], Option[Quantification]) = {
 
     val additionalFvfArgs = s.functionRecorder.data.fold(Seq.empty[Var])(_.arguments)
@@ -443,7 +392,6 @@
         case other =>
           sys.error(s"Found yet unsupported resource $other (${other.getClass.getSimpleName})")
       }
->>>>>>> 05117da7
 
     val valueDefinitions =
       relevantChunks map (chunk => {
@@ -551,7 +499,7 @@
         val snap = genericLookup(location, sm, arguments, v)
         Q(s2, h1, snap, v)
       case (false, _, _) =>
-        Failure(pve dueTo InsufficientPermission(locationAccess))
+        failure(pve dueTo InsufficientPermission(locationAccess), v)
     }
   }
 
