// This Source Code Form is subject to the terms of the Mozilla Public
// License, v. 2.0. If a copy of the MPL was not distributed with this
// file, You can obtain one at http://mozilla.org/MPL/2.0/.
//
// Copyright (c) 2011-2019 ETH Zurich.

package viper.silicon.rules

import scala.collection.mutable
import viper.silver.ast
import viper.silver.ast.utility.QuantifiedPermissions.QuantifiedPermissionAssertion
import viper.silver.verifier.PartialVerificationError
import viper.silver.verifier.reasons._
import viper.silicon.interfaces.{Failure, VerificationResult}
import viper.silicon.state._
import viper.silicon.state.terms._
import viper.silicon.state.terms.predef.`?r`
import viper.silicon.verifier.Verifier
import viper.silicon.{ConsumeRecord, GlobalBranchRecord, SymbExLogger}

trait ConsumptionRules extends SymbolicExecutionRules {

  /** Consume assertion `a` from state `s`.
    *
    * @param s The state to consume the assertion from.
    * @param a The assertion to consume.
    * @param pve The error to report in case the consumption fails.
    * @param v The verifier to use.
    * @param Q The continuation to invoke if the consumption succeeded, with the following
    *          arguments: state (1st argument) and verifier (3rd argument) resulting from the
    *          consumption, and a heap snapshot (2bd argument )representing the values of the
    *          consumed partial heap.
    * @return The result of the continuation.
    */
  def consume(s: State, a: ast.Exp, pve: PartialVerificationError, v: Verifier)
             (Q: (State, Term, Verifier) => VerificationResult)
             : VerificationResult

  /** Subsequently consumes the assertions `as` (from head to tail), starting in state `s`.
    *
    * `consumes(s, as, _ => pve, v)` should (not yet tested ...) be equivalent to
    * `consume(s, BigAnd(as), pve, v)`, expect that the former allows a more-fine-grained
    * error messages.
    *
    * @param s The state to consume the assertions from.
    * @param as The assertions to consume.
    * @param pvef The error to report in case a consumption fails. Given assertions `as`, an error
    *             `pvef(as_i)` will be reported if consuming assertion `as_i` fails.
    * @param v @see [[consume]]
    * @param Q @see [[consume]]
    * @return @see [[consume]]
    */
  def consumes(s: State,
               as: Seq[ast.Exp],
               pvef: ast.Exp => PartialVerificationError,
               v: Verifier)
              (Q: (State, Term, Verifier) => VerificationResult)
              : VerificationResult
}

object consumer extends ConsumptionRules with Immutable {
  import brancher._
  import evaluator._

  /* See the comment in Producer.scala for an overview of the different produce methods: the
   * different consume methods provided by the consumer work and interact analogously.
   */

  /** @inheritdoc */
  def consume(s: State, a: ast.Exp, pve: PartialVerificationError, v: Verifier)
             (Q: (State, Term, Verifier) => VerificationResult)
             : VerificationResult = {

    consumeR(s, s.h, a.whenExhaling, pve, v)((s1, h1, snap, v1) => {
      val s2 = s1.copy(h = h1,
                       partiallyConsumedHeap = s.partiallyConsumedHeap)
      Q(s2, snap, v1)})
  }

  /** @inheritdoc */
  def consumes(s: State,
               as: Seq[ast.Exp],
               pvef: ast.Exp => PartialVerificationError,
               v: Verifier)
              (Q: (State, Term, Verifier) => VerificationResult)
              : VerificationResult = {

    val allTlcs = mutable.ListBuffer[ast.Exp]()
    val allPves = mutable.ListBuffer[PartialVerificationError]()

    as.foreach(a => {
      val tlcs = a.whenExhaling.topLevelConjuncts
      val pves = Seq.fill(tlcs.length)(pvef(a))

      allTlcs ++= tlcs
      allPves ++= pves
    })

    consumeTlcs(s, s.h, allTlcs.result(), allPves.result(), v)((s1, h1, snap1, v1) => {
      val s2 = s1.copy(h = h1,
                       partiallyConsumedHeap = s.partiallyConsumedHeap)
      Q(s2, snap1, v1)
    })
  }

  private def consumeTlcs(s: State,
                          h: Heap,
                          tlcs: Seq[ast.Exp],
                          pves: Seq[PartialVerificationError],
                          v: Verifier)
                         (Q: (State, Heap, Term, Verifier) => VerificationResult)
                         : VerificationResult = {

    if (tlcs.isEmpty) {
      Q(s, h, predef.Emp, v) }
    else {
      val a = tlcs.head
      val pve = pves.head

      if (tlcs.tail.isEmpty)
        wrappedConsumeTlc(s, h, a, pve, v)(Q)
      else
        wrappedConsumeTlc(s, h, a, pve, v)((s1, h1, snap1, v1) =>
          consumeTlcs(s1, h1, tlcs.tail, pves.tail, v1)((s2, h2, snap2, v2) => {
			val combinedSnap = App(Fun(SimpleIdentifier("combine"), Seq(sorts.PHeap, sorts.PHeap), sorts.PHeap), Seq(snap2,snap1))
            Q(s2, h2, combinedSnap, v2)
	      }))
    }
  }

  private def consumeR(s: State, h: Heap, a: ast.Exp, pve: PartialVerificationError, v: Verifier)
                      (Q: (State, Heap, Term, Verifier) => VerificationResult)
                      : VerificationResult = {

    val tlcs = a.topLevelConjuncts
    val pves = Seq.fill(tlcs.length)(pve)

    consumeTlcs(s, h, tlcs, pves, v)(Q)
  }

  /** Wrapper/decorator for consume that injects the following operations:
    *   - Logging, see Executor.scala for an explanation
    *   - Failure-driven state consolidation
    */
  protected def wrappedConsumeTlc(s: State,
                                  h: Heap,
                                  a: ast.Exp,
                                  pve: PartialVerificationError,
                                  v: Verifier)
                                 (Q: (State, Heap, Term, Verifier) => VerificationResult)
                                 : VerificationResult = {

    /* tryOrFail effects the "main" heap s.h, so we temporarily set the consume-heap h to be the
     * main heap. Note that the main heap is used for evaluating expressions during an ongoing
     * consume.
     */
    val sInit = s.copy(h = h)
    executionFlowController.tryOrFail2[Heap, Term](sInit, v)((s0, v1, QS) => {
      val h0 = s0.h /* h0 is h, but potentially consolidated */
      val s1 = s0.copy(h = s.h) /* s1 is s, but the retrying flag might be set */

      /* TODO: To remove this cast: Add a type argument to the ConsumeRecord.
       *       Globally the types match, but locally the type system does not know.
       */
      val SEP_identifier = SymbExLogger.currentLog().insert(new ConsumeRecord(a, s1, v.decider.pcs))

      consumeTlc(s1, h0, a, pve, v1)((s2, h2, snap2, v2) => {
        SymbExLogger.currentLog().collapse(a, SEP_identifier)
        QS(s2, h2, snap2, v2)})
    })(Q)
  }

  private def consumeTlc(s: State, h: Heap, a: ast.Exp, pve: PartialVerificationError, v: Verifier)
                        (Q: (State, Heap, Term, Verifier) => VerificationResult)
                        : VerificationResult = {

    /* ATTENTION: Expressions such as `perm(...)` must be evaluated in-place,
     * i.e. in the partially consumed heap which is denoted by `h` here. The
     * evaluator evaluates such expressions in the heap
     * `context.partiallyConsumedHeap`. Hence, this field must be updated every
     * time permissions have been consumed.
     */

    v.logger.debug(s"\nCONSUME ${viper.silicon.utils.ast.sourceLineColumn(a)}: $a")
    v.logger.debug(v.stateFormatter.format(s, v.decider.pcs))
    v.logger.debug("h = " + v.stateFormatter.format(h))
    if (s.reserveHeaps.nonEmpty)
      v.logger.debug("hR = " + s.reserveHeaps.map(v.stateFormatter.format).mkString("", ",\n     ", ""))

    val consumed = a match {
      case imp @ ast.Implies(e0, a0) if !a.isPure =>
        val impLog = new GlobalBranchRecord(imp, s, v.decider.pcs, "consume")
        val sepIdentifier = SymbExLogger.currentLog().insert(impLog)
        SymbExLogger.currentLog().initializeBranching()

        evaluator.eval(s, e0, pve, v)((s1, t0, v1) => {
          impLog.finish_cond()
          val branch_res =
            branch(s1, t0, v1)(
              (s2, v2) => consumeR(s2, h, a0, pve, v2)((s3, h3, snap3, v3) => {
                val res1 = Q(s3, h3, snap3, v3)
                impLog.finish_thnSubs()
                SymbExLogger.currentLog().prepareOtherBranch(impLog)
                res1}),
              (s2, v2) => {
                val res2 = Q(s2, h, predef.Emp, v2)
                impLog.finish_elsSubs()
                res2})
          SymbExLogger.currentLog().collapse(null, sepIdentifier)
          branch_res})

      case ite @ ast.CondExp(e0, a1, a2) if !a.isPure =>
        val gbLog = new GlobalBranchRecord(ite, s, v.decider.pcs, "consume")
        val sepIdentifier = SymbExLogger.currentLog().insert(gbLog)
        SymbExLogger.currentLog().initializeBranching()
        eval(s, e0, pve, v)((s1, t0, v1) => {
          gbLog.finish_cond()
          val branch_res =
            branch(s1, t0, v1)(
              (s2, v2) => consumeR(s2, h, a1, pve, v2)((s3, h3, snap3, v3) => {
                val res1 = Q(s3, h3, snap3, v3)
                gbLog.finish_thnSubs()
                SymbExLogger.currentLog().prepareOtherBranch(gbLog)
                res1}),
              (s2, v2) => consumeR(s2, h, a2, pve, v2)((s3, h3, snap3, v3) => {
                val res2 = Q(s3, h3, snap3, v3)
                gbLog.finish_elsSubs()
                res2}))
          SymbExLogger.currentLog().collapse(null, sepIdentifier)
          branch_res})

      /* TODO: Initial handling of QPs is identical/very similar in consumer
       *       and producer. Try to unify the code.
       */
      case QuantifiedPermissionAssertion(forall, cond, acc: ast.FieldAccessPredicate) =>
        val field = acc.loc.field
        val qid = BasicChunkIdentifier(acc.loc.field.name)
        val optTrigger =
          if (forall.triggers.isEmpty) None
          else Some(forall.triggers)
        evalQuantified(s, Forall, forall.variables, Seq(cond), Seq(acc.perm, acc.loc.rcv), optTrigger, qid.name, pve, v) {
          case (s1, qvars, Seq(tCond), Seq(tPerm, tRcvr), tTriggers, (auxGlobals, auxNonGlobals), v1) =>
            quantifiedChunkSupporter.consume(
              s = s1,
              h = h,
              forall = forall,
              acc = acc,
              resource = field,
              qvars = qvars,
              formalQVars = Seq(`?r`),
              qid = qid.name,
              optTrigger = optTrigger,
              tTriggers = tTriggers,
              auxGlobals = auxGlobals,
              auxNonGlobals = auxNonGlobals,
              tCond = tCond,
              tArgs = Seq(tRcvr),
              tPerm = tPerm,
              pve = pve,
              negativePermissionReason = NegativePermission(acc.perm),
              notInjectiveReason = ReceiverNotInjective(acc.loc),
              insufficientPermissionReason =InsufficientPermission(acc.loc),
              v1)(Q)
        }

      case QuantifiedPermissionAssertion(forall, cond, acc: ast.PredicateAccessPredicate) =>
        val predicate = Verifier.program.findPredicate(acc.loc.predicateName)
        /* TODO: Quantified codomain variables are used in axioms and chunks (analogous to `?r`)
         *       and need to be instantiated in several places. Hence, they need to be known,
         *       which is more complicated if fresh identifiers are used.
         *       At least two options:
         *         1. Choose fresh identifiers each time; remember/restore, e.g. by storing these variables in chunks
         *         2. Choose fresh identifiers once; store in and take from state (or from object Verifier)
         */
        val formalVars = s.predicateFormalVarMap(predicate)
        val qid = BasicChunkIdentifier(acc.loc.predicateName)
        val optTrigger =
          if (forall.triggers.isEmpty) None
          else Some(forall.triggers)
        evalQuantified(s, Forall, forall.variables, Seq(cond), acc.perm +: acc.loc.args, optTrigger, qid.name, pve, v) {
          case (s1, qvars, Seq(tCond), Seq(tPerm, tArgs @ _*), tTriggers, (auxGlobals, auxNonGlobals), v1) =>
            quantifiedChunkSupporter.consume(
              s = s1,
              h = h,
              forall = forall,
              acc = acc,
              resource = predicate,
              qvars = qvars,
              formalQVars = formalVars,
              qid = qid.name,
              optTrigger = optTrigger,
              tTriggers = tTriggers,
              auxGlobals = auxGlobals,
              auxNonGlobals = auxNonGlobals,
              tCond = tCond,
              tArgs = tArgs,
              tPerm = tPerm,
              pve = pve,
              negativePermissionReason = NegativePermission(acc.perm),
              notInjectiveReason = ReceiverNotInjective(acc.loc),
              insufficientPermissionReason =InsufficientPermission(acc.loc),
              v1)(Q)
        }

      case QuantifiedPermissionAssertion(forall, cond, wand: ast.MagicWand) =>
        val bodyVars = wand.subexpressionsToEvaluate(Verifier.program)
        val formalVars = bodyVars.indices.toList.map(i => Var(Identifier(s"x$i"), v.symbolConverter.toSort(bodyVars(i).typ)))
        val qid = MagicWandIdentifier(wand, Verifier.program).toString
        val optTrigger =
          if (forall.triggers.isEmpty) None
          else Some(forall.triggers)
        val ePerm = ast.FullPerm()()
        val tPerm = FullPerm()
        evalQuantified(s, Forall, forall.variables, Seq(cond), bodyVars, optTrigger, qid, pve, v) {
          case (s1, qvars, Seq(tCond), tArgs, tTriggers, (auxGlobals, auxNonGlobals), v1) =>
            quantifiedChunkSupporter.consume(
              s = s1,
              h = h,
              forall = forall,
              acc = wand,
              resource = wand,
              qvars = qvars,
              formalQVars = formalVars,
              qid = qid,
              optTrigger = optTrigger,
              tTriggers = tTriggers,
              auxGlobals = auxGlobals,
              auxNonGlobals = auxNonGlobals,
              tCond = tCond,
              tArgs = tArgs,
              tPerm = tPerm,
              pve = pve,
              negativePermissionReason = NegativePermission(ePerm),
              notInjectiveReason = sys.error("Quantified wand not injective"), /*ReceiverNotInjective(...)*/
              insufficientPermissionReason = MagicWandChunkNotFound(wand), /*InsufficientPermission(...)*/
              v1)(Q)
        }

      case ast.AccessPredicate(loc @ ast.FieldAccess(eRcvr, field), ePerm)
              if s.qpFields.contains(field) =>

        eval(s, eRcvr, pve, v)((s1, tRcvr, v1) =>
          eval(s1, ePerm, pve, v1)((s2, tPerm, v2) => {
            val (relevantChunks, _) =
              quantifiedChunkSupporter.splitHeap[QuantifiedFieldChunk](s2.h, BasicChunkIdentifier(field.name))
            val (smDef1, smCache1) =
              quantifiedChunkSupporter.summarisingSnapshotMap(
                s2, field, Seq(`?r`), relevantChunks, v2)
            v2.decider.assume(FieldTrigger(field.name, smDef1.sm, tRcvr))
//            v2.decider.assume(PermAtMost(tPerm, FullPerm()))
            val loss = PermTimes(tPerm, s2.permissionScalingFactor)
            quantifiedChunkSupporter.consumeSingleLocation(
              s2.copy(smCache = smCache1),
              h,
              Seq(`?r`),
              Seq(tRcvr),
              loc,
              loss,
              None,
              pve,
              v2
            )((s3, h3, snap, v3) => {
              val s4 = s3.copy(constrainableARPs = s1.constrainableARPs,
                               partiallyConsumedHeap = Some(h3))
              Q(s4, h3, snap, v3)})}))

      case ast.AccessPredicate(loc @ ast.PredicateAccess(eArgs, predname), ePerm)
              if s.qpPredicates.contains(Verifier.program.findPredicate(predname)) =>

        val predicate = Verifier.program.findPredicate(predname)
        val formalVars = s.predicateFormalVarMap(predicate)

        evals(s, eArgs, _ => pve, v)((s1, tArgs, v1) =>
          eval(s1, ePerm, pve, v1)((s2, tPerm, v2) => {
            val (relevantChunks, _) =
              quantifiedChunkSupporter.splitHeap[QuantifiedPredicateChunk](s.h, BasicChunkIdentifier(predname))
            val (smDef1, smCache1) =
              quantifiedChunkSupporter.summarisingSnapshotMap(
                s2, predicate, s2.predicateFormalVarMap(predicate), relevantChunks, v2)
            v2.decider.assume(PredicateTrigger(predicate.name, smDef1.sm, tArgs))

            val loss = PermTimes(tPerm, s2.permissionScalingFactor)
            quantifiedChunkSupporter.consumeSingleLocation(
              s2.copy(smCache = smCache1),
              h,
              formalVars,
              tArgs,
              loc,
              loss,
              None,
              pve,
              v2
            )((s3, h3, snap, v3) => {
              val s4 = s3.copy(constrainableARPs = s1.constrainableARPs,
                               partiallyConsumedHeap = Some(h3))
              Q(s4, h3, snap, v3)})}))

      case let: ast.Let if !let.isPure =>
        letSupporter.handle[ast.Exp](s, let, pve, v)((s1, g1, body, v1) => {
          val s2 = s1.copy(g = s1.g + g1)
          consumeR(s2, h, body, pve, v1)(Q)})

      case ast.AccessPredicate(locacc: ast.LocationAccess, perm) =>
        eval(s, perm, pve, v)((s1, tPerm, v1) =>
          evalLocationAccess(s1, locacc, pve, v1)((s2, _, tArgs, v2) =>
            v2.decider.assert(perms.IsNonNegative(tPerm)){
              case true =>
                val resource = locacc.res(Verifier.program)
                val loss = PermTimes(tPerm, s2.permissionScalingFactor)
                val ve = pve dueTo InsufficientPermission(locacc)
                val description = s"consume ${a.pos}: $a"
<<<<<<< HEAD
                chunkSupporter.consume(s2, h, BasicChunkIdentifier(name), tArgs, loss, ve, v2, description)((s3, h1, snap1, v3) => locacc match {
				  case _: ast.FieldAccess => {
					  val hsnap = PHeapSingleton(name, tArgs(0), snap1)
					  val s4 = s3.copy(partiallyConsumedHeap = Some(h1),
									   constrainableARPs = s.constrainableARPs)
					  Q(s4, h1, hsnap, v3)
				  }
				  case _: ast.PredicateAccess => {
					  val hsnap = snap1
					  val s4 = s3.copy(partiallyConsumedHeap = Some(h1),
									   constrainableARPs = s.constrainableARPs)
					  Q(s4, h1, hsnap, v3)
				  }
			  })
=======
                chunkSupporter.consume(s2, h, resource, tArgs, loss, ve, v2, description)((s3, h1, snap1, v3) => {
                  val s4 = s3.copy(partiallyConsumedHeap = Some(h1),
                                   constrainableARPs = s.constrainableARPs)
                  Q(s4, h1, snap1, v3)})
>>>>>>> 8ec2d482
              case false =>
                Failure(pve dueTo NegativePermission(perm))}))

      case _: ast.InhaleExhaleExp =>
        Failure(viper.silicon.utils.consistency.createUnexpectedInhaleExhaleExpressionError(a))

      /* Handle wands */
      case wand: ast.MagicWand if s.qpMagicWands.contains(MagicWandIdentifier(wand, Verifier.program)) =>
        val bodyVars = wand.subexpressionsToEvaluate(Verifier.program)
        val formalVars = bodyVars.indices.toList.map(i => Var(Identifier(s"x$i"), v.symbolConverter.toSort(bodyVars(i).typ)))

        evals(s, bodyVars, _ => pve, v)((s1, tArgs, v1) => {
          val (relevantChunks, _) =
            quantifiedChunkSupporter.splitHeap[QuantifiedMagicWandChunk](s1.h, MagicWandIdentifier(wand, Verifier.program))
          val (smDef1, smCache1) =
            quantifiedChunkSupporter.summarisingSnapshotMap(
              s1, wand, formalVars, relevantChunks, v1)
          v1.decider.assume(PredicateTrigger(MagicWandIdentifier(wand, Verifier.program).toString, smDef1.sm, tArgs))

          val loss = PermTimes(FullPerm(), s1.permissionScalingFactor)
          quantifiedChunkSupporter.consumeSingleLocation(
            s1.copy(smCache = smCache1),
            h,
            formalVars,
            tArgs,
            wand,
            loss,
            None,
            pve,
            v1
          )((s3, h3, snap, v3) => {
            val s4 = s3.copy(constrainableARPs = s1.constrainableARPs,
                             partiallyConsumedHeap = Some(h3))
            Q(s4, h3, snap, v3)})})

      case wand: ast.MagicWand =>
        magicWandSupporter.evaluateWandArguments(s, wand, pve, v)((s1, tArgs, v1) => {
          val ve = pve dueTo MagicWandChunkNotFound(wand)
          val description = s"consume wand $wand"
          chunkSupporter.consume(s1, h, wand, tArgs, FullPerm(), ve, v1, description)(Q)
        })

      case _ =>
        evalAndAssert(s, a, pve, v)((s1, t, v1) => {
		  //println(a, " gives snapshot:", t)
          Q(s1, h, predef.Emp, v1)
        })
    }

    consumed
  }

  private def evalAndAssert(s: State, e: ast.Exp, pve: PartialVerificationError, v: Verifier)
                           (Q: (State, Term, Verifier) => VerificationResult)
                           : VerificationResult = {

    /* It is expected that the partially consumed heap (h in the above implementation of
     * `consume`) has already been assigned to `c.partiallyConsumedHeap`.
     *
     * Switch to the eval heap (σUsed) of magic wand's exhale-ext, if necessary.
     * This is done here already (the evaluator would do it as well) to ensure that the eval
     * heap is consolidated by tryOrFail if the assertion fails.
     * The latter is also the reason for wrapping the assertion check in a tryOrFail block:
     * the tryOrFail that wraps the consumption of each top-level conjunct would not consolidate
     * the right heap.
     */
    val s1 = s.copy(h = magicWandSupporter.getEvalHeap(s),
                    reserveHeaps = Nil,
                    exhaleExt = false)

    executionFlowController.tryOrFail0(s1, v)((s2, v1, QS) => {
      eval(s2, e, pve, v1)((s3, t, v2) => {
        v2.decider.assert(t) {
          case true =>
            v2.decider.assume(t)
            QS(s3, v2)
          case false =>
            Failure(pve dueTo AssertionFalse(e))}})
    })((s4, v4) => {
      val s5 = s4.copy(h = s.h,
                       reserveHeaps = s.reserveHeaps,
                       exhaleExt = s.exhaleExt)
      Q(s5, predef.Emp, v4)
    })
  }
}<|MERGE_RESOLUTION|>--- conflicted
+++ resolved
@@ -402,15 +402,14 @@
 
       case ast.AccessPredicate(locacc: ast.LocationAccess, perm) =>
         eval(s, perm, pve, v)((s1, tPerm, v1) =>
-          evalLocationAccess(s1, locacc, pve, v1)((s2, _, tArgs, v2) =>
+          evalLocationAccess(s1, locacc, pve, v1)((s2, name, tArgs, v2) =>
             v2.decider.assert(perms.IsNonNegative(tPerm)){
               case true =>
-                val resource = locacc.res(Verifier.program)
+			    val resource = locacc.res(Verifier.program)
                 val loss = PermTimes(tPerm, s2.permissionScalingFactor)
                 val ve = pve dueTo InsufficientPermission(locacc)
                 val description = s"consume ${a.pos}: $a"
-<<<<<<< HEAD
-                chunkSupporter.consume(s2, h, BasicChunkIdentifier(name), tArgs, loss, ve, v2, description)((s3, h1, snap1, v3) => locacc match {
+                chunkSupporter.consume(s2, h, resource, tArgs, loss, ve, v2, description)((s3, h1, snap1, v3) => locacc match {
 				  case _: ast.FieldAccess => {
 					  val hsnap = PHeapSingleton(name, tArgs(0), snap1)
 					  val s4 = s3.copy(partiallyConsumedHeap = Some(h1),
@@ -424,12 +423,6 @@
 					  Q(s4, h1, hsnap, v3)
 				  }
 			  })
-=======
-                chunkSupporter.consume(s2, h, resource, tArgs, loss, ve, v2, description)((s3, h1, snap1, v3) => {
-                  val s4 = s3.copy(partiallyConsumedHeap = Some(h1),
-                                   constrainableARPs = s.constrainableARPs)
-                  Q(s4, h1, snap1, v3)})
->>>>>>> 8ec2d482
               case false =>
                 Failure(pve dueTo NegativePermission(perm))}))
 
@@ -474,7 +467,6 @@
 
       case _ =>
         evalAndAssert(s, a, pve, v)((s1, t, v1) => {
-		  //println(a, " gives snapshot:", t)
           Q(s1, h, predef.Emp, v1)
         })
     }
