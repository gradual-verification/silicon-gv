--- conflicted
+++ resolved
@@ -550,19 +550,14 @@
                 val description = s"consume ${a.pos}: $a"
                 var s3 = s2.copy(isImprecise = s.isImprecise)
 
-<<<<<<< HEAD
-                // should we format the program like this?
-                chunkSupporter.consume(s3, h, resource, tArgs, loss, ve, v2, description)((s4, h1, snap1, v3, status) => {
+                chunkSupporter.consume(s3, h, true, resource, tArgs, loss, ve, v2, description)((s4, h1, snap1, v3, chunkExisted) => {
 
                   profilingInfo.incrementTotalConjuncts
 
                   if (s4.isImprecise) {
-
-                    chunkSupporter.consume(s4, oh, resource, tArgs, loss, ve, v3, description)((s5, oh1, snap2, v4, status1) => {
-
-                      if (!status && !status1) {
-
-                        println(s"Consume prapr: Adding runtime check ${a}")
+                    chunkSupporter.consume(s4, oh, false, resource, tArgs, loss, ve, v3, description)((s5, oh1, snap2, v4, chunkExisted1) => {
+                      
+                      if (!chunkExisted && !chunkExisted1) {
                         
                         val runtimeCheckAstNode: CheckPosition =
                           (s5.methodCallAstNode, s5.foldOrUnfoldAstNode, s5.loopPosition) match {
@@ -584,42 +579,28 @@
                            v.decider.pcs.branchConditionsOrigins),
                            a,
                            true)
-
                       }
 
-                      if (status) {
-
+                      if (chunkExisted) {
+                        
                         profilingInfo.incrementEliminatedConjuncts
 
-                        Q(s5, oh1, h1, snap1, v4)
-
-                      } else {
+                        Q(s5, oh1, h1, snap1, v4)}
+
+                      else {
 
                         profilingInfo.incrementEliminatedConjuncts
 
-                        Q(s5, oh1, h1, snap2, v4)
-
-                      }})
-
-                  } else if (status) {
+                        Q(s5, oh1, h1, snap2, v4)}})}
+
+                  else if (chunkExisted) {
 
                     profilingInfo.incrementEliminatedConjuncts
-                    Q(s4, oh, h1, snap1, v3)
-
-                  } else {
-
-=======
-                chunkSupporter.consume(s3, h, true, resource, tArgs, loss, ve, v2, description)((s4, h1, snap1, v3, chunkExisted) => {
-                  if (s4.isImprecise) {
-                    chunkSupporter.consume(s4, oh, false, resource, tArgs, loss, ve, v3, description)((s5, oh1, snap2, v4, _) => {
-                      if (chunkExisted) {
-                        Q(s5, oh1, h1, snap1, v4)}
-                      else {
-                        Q(s5, oh1, h1, snap2, v4)}})}
-                  else if (chunkExisted) {
+
                     Q(s4, oh, h1, snap1, v3)}
+
                   else {
->>>>>>> 8e20ee8a
+
                     createFailure(pve dueTo InsufficientPermission(locacc), v3, s4)}})
 
               case false =>
@@ -649,18 +630,15 @@
                 val description = s"consume ${a.pos}: $a"
                 var s3 = s2.copy(isImprecise = s.isImprecise)
 
-<<<<<<< HEAD
-                chunkSupporter.consume(s3, h, resource, tArgs, loss, ve, v2, description)((s4, h1, snap1, v3, status) => {
+                chunkSupporter.consume(s3, h, true, resource, tArgs, loss, ve, v2, description)((s4, h1, snap1, v3, chunkExisted) => {
 
                   profilingInfo.incrementTotalConjuncts
 
                   // don't know if this should be s3 or s4 - J
                   if (s4.isImprecise) {
-                    chunkSupporter.consume(s4, oh, resource, tArgs, loss, ve, v3, description)((s5, oh1, snap2, v4, status1) => {
-                      if (!status && !status1) {
-
-                        // what was this for, again? looking into the != null issue, i think
-                        println(s"Consume field apr: Adding runtime check ${a}")
+                    chunkSupporter.consume(s4, oh, false, resource, tArgs, loss, ve, v3, description)((s5, oh1, snap2, v4, chunkExisted1) => {
+                      
+                      if (!chunkExisted && !chunkExisted1) {
 
                         val runtimeCheckAstNode: CheckPosition =
                           (s5.methodCallAstNode, s5.foldOrUnfoldAstNode, s5.loopPosition) match {
@@ -685,20 +663,15 @@
                             a,
                             true)
                       }
-                      if (status) {
+
+                      if (chunkExisted) {
+
                         profilingInfo.incrementEliminatedConjuncts
-=======
-                chunkSupporter.consume(s3, h, true, resource, tArgs, loss, ve, v2, description)((s4, h1, snap1, v3, chunkExisted) => {
-                  // don't know if this should be s3 or s4 - J
-                  if (s4.isImprecise) {
-                    chunkSupporter.consume(s4, oh, false, resource, tArgs, loss, ve, v3, description)((s5, oh1, snap2, v4, _) => {
-                      if (chunkExisted) {
->>>>>>> 8e20ee8a
                         Q(s5, oh1, h1, snap1, v4)}
                       else {
                         profilingInfo.incrementEliminatedConjuncts
                         Q(s5, oh1, h1, snap2, v4)}})}
-                  else if (status) {
+                  else if (chunkExisted) {
                     profilingInfo.incrementEliminatedConjuncts
                     Q(s4, oh, h1, snap1, v3)}
                   else {
