/*
 * This Source Code Form is subject to the terms of the Mozilla Public
 * License, v. 2.0. If a copy of the MPL was not distributed with this
 * file, You can obtain one at http://mozilla.org/MPL/2.0/.
 */

package viper.silicon.rules

import scala.collection.mutable
import viper.silicon.interfaces.{Failure, VerificationResult}
import viper.silicon.state._
import viper.silicon.state.terms._
import viper.silicon.state.terms.perms.IsPositive
import viper.silicon.state.terms.predef.`?r`
import viper.silicon.verifier.Verifier
import viper.silicon.{ConsumeRecord, GlobalBranchRecord, SymbExLogger}
import viper.silver.ast
import viper.silver.ast.utility.QuantifiedPermissions.QuantifiedPermissionAssertion
import viper.silver.verifier.PartialVerificationError
import viper.silver.verifier.reasons._

trait ConsumptionRules extends SymbolicExecutionRules {

  /** Consume assertion `a` from state `s`.
    *
    * @param s The state to consume the assertion from.
    * @param a The assertion to consume.
    * @param pve The error to report in case the consumption fails.
    * @param v The verifier to use.
    * @param Q The continuation to invoke if the consumption succeeded, with the following
    *          arguments: state (1st argument) and verifier (3rd argument) resulting from the
    *          consumption, and a heap snapshot (2bd argument )representing the values of the
    *          consumed partial heap.
    * @return The result of the continuation.
    */
  def consume(s: State, a: ast.Exp, pve: PartialVerificationError, v: Verifier)
             (Q: (State, Term, Verifier) => VerificationResult)
             : VerificationResult

  /** Subsequently consumes the assertions `as` (from head to tail), starting in state `s`.
    *
    * `consumes(s, as, _ => pve, v)` should (not yet tested ...) be equivalent to
    * `consume(s, BigAnd(as), pve, v)`, expect that the former allows a more-fine-grained
    * error messages.
    *
    * @param s The state to consume the assertions from.
    * @param as The assertions to consume.
    * @param pvef The error to report in case a consumption fails. Given assertions `as`, an error
    *             `pvef(as_i)` will be reported if consuming assertion `as_i` fails.
    * @param v @see [[consume]]
    * @param Q @see [[consume]]
    * @return @see [[consume]]
    */
  def consumes(s: State,
               as: Seq[ast.Exp],
               pvef: ast.Exp => PartialVerificationError,
               v: Verifier)
              (Q: (State, Term, Verifier) => VerificationResult)
              : VerificationResult
}

object consumer extends ConsumptionRules with Immutable {
  import brancher._
  import evaluator._

  /* See the comment in Producer.scala for an overview of the different produce methods: the
   * different consume methods provided by the consumer work and interact analogously.
   */

  /** @inheritdoc */
  def consume(s: State, a: ast.Exp, pve: PartialVerificationError, v: Verifier)
             (Q: (State, Term, Verifier) => VerificationResult)
             : VerificationResult = {

    consumeR(s, s.h, a.whenExhaling, pve, v)((s1, h1, snap, v1) => {
      val s2 = s1.copy(h = h1,
                       partiallyConsumedHeap = s.partiallyConsumedHeap)
      Q(s2, snap, v1)})
  }

  /** @inheritdoc */
  def consumes(s: State,
               as: Seq[ast.Exp],
               pvef: ast.Exp => PartialVerificationError,
               v: Verifier)
              (Q: (State, Term, Verifier) => VerificationResult)
              : VerificationResult = {

    val allTlcs = mutable.ListBuffer[ast.Exp]()
    val allPves = mutable.ListBuffer[PartialVerificationError]()

    as.foreach(a => {
      val tlcs = a.whenExhaling.topLevelConjuncts
      val pves = Seq.fill(tlcs.length)(pvef(a))

      allTlcs ++= tlcs
      allPves ++= pves
    })

    consumeTlcs(s, s.h, allTlcs.result(), allPves.result(), v)((s1, h1, snap1, v1) => {
      val s2 = s1.copy(h = h1,
                       partiallyConsumedHeap = s.partiallyConsumedHeap)
      Q(s2, snap1, v1)
    })
  }

  private def consumeTlcs(s: State,
                          h: Heap,
                          tlcs: Seq[ast.Exp],
                          pves: Seq[PartialVerificationError],
                          v: Verifier)
                         (Q: (State, Heap, Term, Verifier) => VerificationResult)
                         : VerificationResult = {

    if (tlcs.isEmpty)
      Q(s, h, Unit, v)
    else {
      val a = tlcs.head
      val pve = pves.head

      if (tlcs.tail.isEmpty)
        wrappedConsumeTlc(s, h, a, pve, v)(Q)
      else
        wrappedConsumeTlc(s, h, a, pve, v)((s1, h1, snap1, v1) =>
          consumeTlcs(s1, h1, tlcs.tail, pves.tail, v1)((s2, h2, snap2, v2) =>
            Q(s2, h2, Combine(snap1, snap2), v2)))
    }
  }

  private def consumeR(s: State, h: Heap, a: ast.Exp, pve: PartialVerificationError, v: Verifier)
                      (Q: (State, Heap, Term, Verifier) => VerificationResult)
                      : VerificationResult = {

    val tlcs = a.topLevelConjuncts
    val pves = Seq.fill(tlcs.length)(pve)

    consumeTlcs(s, h, tlcs, pves, v)(Q)
  }

  /** Wrapper/decorator for consume that injects the following operations:
    *   - Logging, see Executor.scala for an explanation
    *   - Failure-driven state consolidation
    */
  protected def wrappedConsumeTlc(s: State,
                                  h: Heap,
                                  a: ast.Exp,
                                  pve: PartialVerificationError,
                                  v: Verifier)
                                 (Q: (State, Heap, Term, Verifier) => VerificationResult)
                                 : VerificationResult = {

    /* tryOrFail effects the "main" heap s.h, so we temporarily set the consume-heap h to be the
     * main heap. Note that the main heap is used for evaluating expressions during an ongoing
     * consume.
     */
    val sInit = s.copy(h = h)
    executionFlowController.tryOrFail2[Heap, Term](sInit, v)((s0, v1, QS) => {
      val h0 = s0.h /* h0 is h, but potentially consolidated */
      val s1 = s0.copy(h = s.h) /* s1 is s, but the retrying flag might be set */

      /* TODO: To remove this cast: Add a type argument to the ConsumeRecord.
       *       Globally the types match, but locally the type system does not know.
       */
      val SEP_identifier = SymbExLogger.currentLog().insert(new ConsumeRecord(a, s1, v.decider.pcs))

      consumeTlc(s1, h0, a, pve, v1)((s2, h2, snap2, v2) => {
        SymbExLogger.currentLog().collapse(a, SEP_identifier)
        QS(s2, h2, snap2, v2)})
    })(Q)
  }

  private def consumeTlc(s: State, h: Heap, a: ast.Exp, pve: PartialVerificationError, v: Verifier)
                        (Q: (State, Heap, Term, Verifier) => VerificationResult)
                        : VerificationResult = {

    /* ATTENTION: Expressions such as `perm(...)` must be evaluated in-place,
     * i.e. in the partially consumed heap which is denoted by `h` here. The
     * evaluator evaluates such expressions in the heap
     * `context.partiallyConsumedHeap`. Hence, this field must be updated every
     * time permissions have been consumed.
     */

    v.logger.debug(s"\nCONSUME ${viper.silicon.utils.ast.sourceLineColumn(a)}: $a")
    v.logger.debug(v.stateFormatter.format(s, v.decider.pcs))
    v.logger.debug("h = " + v.stateFormatter.format(h))
    if (s.reserveHeaps.nonEmpty)
      v.logger.debug("hR = " + s.reserveHeaps.map(v.stateFormatter.format).mkString("", ",\n     ", ""))

    val consumed = a match {
      case imp @ ast.Implies(e0, a0) if !a.isPure =>
        val impLog = new GlobalBranchRecord(imp, s, v.decider.pcs, "consume")
        val sepIdentifier = SymbExLogger.currentLog().insert(impLog)
        SymbExLogger.currentLog().initializeBranching()

        evaluator.eval(s, e0, pve, v)((s1, t0, v1) => {
          impLog.finish_cond()
          val branch_res = branch(s1, t0, v1,
            (s2, v2) => consumeR(s2, h, a0, pve, v2)((s3, h3, snap3, v3) => {
              val res1 = Q(s3, h3, snap3, v3)
              impLog.finish_thnSubs()
              SymbExLogger.currentLog().prepareOtherBranch(impLog)
              res1}),
            (s2, v2) => {
              val res2 = Q(s2, h, Unit, v2)
              impLog.finish_elsSubs()
              res2})
          SymbExLogger.currentLog().collapse(null, sepIdentifier)
          branch_res})

      case ite @ ast.CondExp(e0, a1, a2) if !a.isPure =>
        val gbLog = new GlobalBranchRecord(ite, s, v.decider.pcs, "consume")
        val sepIdentifier = SymbExLogger.currentLog().insert(gbLog)
        SymbExLogger.currentLog().initializeBranching()
        eval(s, e0, pve, v)((s1, t0, v1) => {
          gbLog.finish_cond()
          val branch_res = branch(s1, t0, v1,
            (s2, v2) => consumeR(s2, h, a1, pve, v2)((s3, h3, snap3, v3) => {
              val res1 = Q(s3, h3, snap3, v3)
              gbLog.finish_thnSubs()
              SymbExLogger.currentLog().prepareOtherBranch(gbLog)
              res1}),
            (s2, v2) => consumeR(s2, h, a2, pve, v2)((s3, h3, snap3, v3) => {
              val res2 = Q(s3, h3, snap3, v3)
              gbLog.finish_elsSubs()
              res2}))
          SymbExLogger.currentLog().collapse(null, sepIdentifier)
          branch_res})

      case QuantifiedPermissionAssertion(forall, cond, acc: ast.FieldAccessPredicate) if s.exhaleExt =>
        val field = acc.loc.field
        val qid = BasicChunkIdentifier(acc.loc.field.name)
        val optTrigger =
          if (forall.triggers.isEmpty) None
          else Some(forall.triggers)
        evalQuantified(s, Forall, forall.variables, Seq(cond), Seq(acc.perm, acc.loc.rcv), optTrigger, qid.name, pve, v) {
          case (s1, qvars, Seq(tCond), Seq(tPerm, tRcvr), tTriggers, auxQuantResult, v1) =>
            val inverseFunctions =
              quantifiedChunkSupporter.getFreshInverseFunctions(
                qvars,
                And(tCond, IsPositive(tPerm)),
                Seq(tRcvr),
                Seq(`?r`),
                s1.relevantQuantifiedVariables(Seq(tRcvr)),
                optTrigger.map(_ => tTriggers),
                qid.name,
                v1)
            val (effectiveTriggers, effectiveTriggersQVars) =
              optTrigger match {
                case Some(_) =>
                  /* Explicit triggers were provided */
                  (tTriggers, qvars)
                case None =>
                  /* No explicit triggers were provided and we resort to those from the inverse
                   * function axiom inv-of-rcvr, i.e. from `inv(e(x)) = x`.
                   * Note that the trigger generation code might have added quantified variables
                   * to that axiom.
                   */
                  (inverseFunctions.axiomInversesOfInvertibles.triggers,
                    inverseFunctions.axiomInversesOfInvertibles.vars)
              }
            v1.decider.prover.comment("Nested auxiliary terms")
            auxQuantResult match {
              case Left(tAuxQuantNoTriggers) =>
                /* No explicit triggers provided */
                v1.decider.assume(
                  tAuxQuantNoTriggers.copy(
                    vars = effectiveTriggersQVars,
                    triggers = effectiveTriggers))

              case Right(tAuxQuants) =>
                /* Explicit triggers were provided. */
                v1.decider.assume(tAuxQuants)
            }
            v1.decider.assert(Forall(qvars, Implies(tCond, perms.IsNonNegative(tPerm)), Nil)) {
              case true =>
                val hints = quantifiedChunkSupporter.extractHints(Some(tCond), Seq(tRcvr))
                val chunkOrderHeuristics =
                  quantifiedChunkSupporter.hintBasedChunkOrderHeuristic(hints)
                val loss = PermTimes(tPerm, s1.permissionScalingFactor)
                /* TODO: Can we omit/simplify the injectivity check in certain situations? */
                val receiverInjectivityCheck =
                  quantifiedChunkSupporter.injectivityAxiom(
                    qvars     = qvars,
                    condition = tCond,
                    perms     = tPerm,
                    arguments = Seq(tRcvr),
                    triggers  = Nil,
                    qidPrefix = qid.name)
                v1.decider.prover.comment("Check receiver injectivity")
                v1.decider.assert(receiverInjectivityCheck) {
                  case true =>
                    v1.decider.prover.comment("Definitional axioms for inverse functions")
                    v1.decider.assume(inverseFunctions.definitionalAxioms)
                    val qvarsToInvOfLoc = inverseFunctions.qvarsToInversesOf(`?r`)
                    val condOfInvOfLoc = tCond.replace(qvarsToInvOfLoc)
                    val lossOfInvOfLoc = loss.replace(qvarsToInvOfLoc)
                    magicWandSupporter.transfer[QuantifiedBasicChunk](s1, lossOfInvOfLoc, Failure(pve dueTo InsufficientPermission(acc.loc)), v1)((s2, heap, rPerms, v2) => {
                      val (relevantChunks, otherChunks) =
                        quantifiedChunkSupporter.splitHeap[QuantifiedFieldChunk](heap, BasicChunkIdentifier(field.name))
                      val (result, s3, remainingChunks) = quantifiedChunkSupporter.removePermissions(
                        s2,
                        relevantChunks,
                        Seq(`?r`),
                        condOfInvOfLoc,
                        field,
                        rPerms,
                        chunkOrderHeuristics,
                        v2
                      )
                      val h2 = Heap(remainingChunks ++ otherChunks)
                      val (fvf, fvfValueDefs, optFvfDomainDef) =
                        quantifiedChunkSupporter.summarise(
                          s3,
                          relevantChunks,
                          Seq(`?r`),
                          field,
                          if (s3.smDomainNeeded) Some(And(condOfInvOfLoc, IsPositive(lossOfInvOfLoc))) else None,
                          v1)
                      if (s3.smDomainNeeded) {
                        v1.decider.prover.comment("Definitional axioms for SM domain")
                        v1.decider.assume(optFvfDomainDef.get)
                      }
                      v1.decider.prover.comment("Definitional axioms for SM values")
                      v1.decider.assume(fvfValueDefs)
                      val permsTaken = result match {
                        case Complete() => rPerms
                        case Incomplete(remaining) => PermMinus(rPerms, remaining)
                      }
                      val (consumedChunk, _) = quantifiedChunkSupporter.createQuantifiedChunk(
                        qvars,
                        condOfInvOfLoc,
                        acc.loc.field,
                        Seq(tRcvr),
                        permsTaken,
                        Seq(`?r`),
                        fvf,
                        s3.relevantQuantifiedVariables(Seq(tRcvr)),
                        optTrigger.map(_ => tTriggers),
                        qid.name,
                        v2
                      )
                      (result, s3, h2, Some(consumedChunk))
                      })((s3, oCh, v3) =>
                      oCh match {
                        case Some(ch) => Q(s3, s3.h, ch.snapshotMap.convert(sorts.Snap), v3)
                        case _ => Q(s3, s3.h, v3.decider.fresh(sorts.Snap), v3)
                    })
                  case false =>
                    Failure(pve dueTo ReceiverNotInjective(acc.loc))}
              case false =>
                Failure(pve dueTo NegativePermission(acc.perm))}}

      /* TODO: Initial handling of QPs is identical/very similar in consumer
       *       and producer. Try to unify the code.
       */
      case QuantifiedPermissionAssertion(forall, cond, acc: ast.FieldAccessPredicate) =>
        val field = acc.loc.field
        val qid = BasicChunkIdentifier(acc.loc.field.name)
        val optTrigger =
          if (forall.triggers.isEmpty) None
          else Some(forall.triggers)
        evalQuantified(s, Forall, forall.variables, Seq(cond), Seq(acc.perm, acc.loc.rcv), optTrigger, qid.name, pve, v) {
          case (s1, qvars, Seq(tCond), Seq(tPerm, tRcvr), tTriggers, auxQuantResult, v1) =>
            val inverseFunctions =
              quantifiedChunkSupporter.getFreshInverseFunctions(
                qvars,
                And(tCond, IsPositive(tPerm)),
                Seq(tRcvr),
                Seq(`?r`),
                s1.relevantQuantifiedVariables(Seq(tRcvr)),
                optTrigger.map(_ => tTriggers),
                qid.name,
                v1)
            val (effectiveTriggers, effectiveTriggersQVars) =
              optTrigger match {
                case Some(_) =>
                  /* Explicit triggers were provided */
                  (tTriggers, qvars)
                case None =>
                  /* No explicit triggers were provided and we resort to those from the inverse
                   * function axiom inv-of-rcvr, i.e. from `inv(e(x)) = x`.
                   * Note that the trigger generation code might have added quantified variables
                   * to that axiom.
                   */
                  (inverseFunctions.axiomInversesOfInvertibles.triggers,
                   inverseFunctions.axiomInversesOfInvertibles.vars)
              }
            v1.decider.prover.comment("Nested auxiliary terms")
            auxQuantResult match {
              case Left(tAuxQuantNoTriggers) =>
                /* No explicit triggers provided */
                v1.decider.assume(
                  tAuxQuantNoTriggers.copy(
                    vars = effectiveTriggersQVars,
                    triggers = effectiveTriggers))

              case Right(tAuxQuants) =>
                /* Explicit triggers were provided. */
                v1.decider.assume(tAuxQuants)
            }
            v1.decider.assert(Forall(qvars, Implies(tCond, perms.IsNonNegative(tPerm)), Nil)) {
              case true =>
                val hints = quantifiedChunkSupporter.extractHints(Some(tCond), Seq(tRcvr))
                val chunkOrderHeuristics =
                  quantifiedChunkSupporter.hintBasedChunkOrderHeuristic(hints)
                val loss = PermTimes(tPerm, s1.permissionScalingFactor)
                /* TODO: Can we omit/simplify the injectivity check in certain situations? */
                val receiverInjectivityCheck =
                  quantifiedChunkSupporter.injectivityAxiom(
                    qvars     = qvars,
                    condition = tCond,
                    perms     = tPerm,
                    arguments = Seq(tRcvr),
                    triggers  = Nil,
                    qidPrefix = qid.name)
                v1.decider.prover.comment("Check receiver injectivity")
                v1.decider.assert(receiverInjectivityCheck) {
                  case true =>
                    v1.decider.prover.comment("Definitional axioms for inverse functions")
                    v1.decider.assume(inverseFunctions.definitionalAxioms)
                    val (relevantChunks, otherChunks) =
                      quantifiedChunkSupporter.splitHeap[QuantifiedFieldChunk](h, BasicChunkIdentifier(field.name))
                    val qvarsToInvOfLoc = inverseFunctions.qvarsToInversesOf(`?r`)
                    val condOfInvOfLoc = tCond.replace(qvarsToInvOfLoc)
                    val lossOfInvOfLoc = loss.replace(qvarsToInvOfLoc)
                    val result = quantifiedChunkSupporter.removePermissions(
                      s1,
                      relevantChunks,
                      Seq(`?r`),
                      condOfInvOfLoc,
                      field,
                      lossOfInvOfLoc,
                      chunkOrderHeuristics,
                      v1
                    )
                    result match {
                      case (Complete(), s2, remainingChunks) =>
                        val h2 = Heap(remainingChunks ++ otherChunks)
                        val (fvf, fvfValueDefs, optFvfDomainDef) =
                          quantifiedChunkSupporter.summarise(
                            s2,
                            relevantChunks,
                            Seq(`?r`),
                            field,
                            if (s2.smDomainNeeded) Some(And(condOfInvOfLoc, IsPositive(lossOfInvOfLoc))) else None,
                            v1)
                        if (s2.smDomainNeeded) {
                          v1.decider.prover.comment("Definitional axioms for SM domain")
                          v1.decider.assume(optFvfDomainDef.get)
                        }
                        v1.decider.prover.comment("Definitional axioms for SM values")
                        v1.decider.assume(fvfValueDefs)
                        val fvfDef = SnapshotMapDefinition(field, fvf, fvfValueDefs, optFvfDomainDef.toSeq)
                        val fr3 = s2.functionRecorder.recordFvfAndDomain(fvfDef)
                                                     .recordFieldInv(inverseFunctions)
                        val s3 = s2.copy(functionRecorder = fr3,
                                         partiallyConsumedHeap = Some(h2),
                                         constrainableARPs = s.constrainableARPs)
                        Q(s3, h2, fvf.convert(sorts.Snap), v1)
                      case (Incomplete(_), _, _) =>
                        Failure(pve dueTo InsufficientPermission(acc.loc))}
                  case false =>
                    Failure(pve dueTo ReceiverNotInjective(acc.loc))}
              case false =>
                Failure(pve dueTo NegativePermission(acc.perm))}}

      case QuantifiedPermissionAssertion(forall, cond, acc: ast.PredicateAccessPredicate) if s.exhaleExt =>
        val predicate = Verifier.program.findPredicate(acc.loc.predicateName)
        // TODO: Quantified codomain variables are used in axioms and chunks (analogous to `?r`)
        //       and need to be instantiated in several places. Hence, they need to be known,
        //       which is more complicated if fresh identifiers are used.
        //       At least two options:
        //         1. Choose fresh identifiers each time; remember/restore, e.g. by storing these variables in chunks
        //         2. Chose fresh identifiers once; store in and take from state (or from object Verifier)
        val formalVars = s.predicateFormalVarMap(predicate)
        val qid = BasicChunkIdentifier(acc.loc.predicateName)
        val optTrigger =
          if (forall.triggers.isEmpty) None
          else Some(forall.triggers)
        evalQuantified(s, Forall, forall.variables, Seq(cond), acc.perm +: acc.loc.args, optTrigger, qid.name, pve, v) {
          case (s1, qvars, Seq(tCond), Seq(tPerm, tArgs @ _*), tTriggers, auxQuantResult, v1) =>
            val inverseFunctions =
              quantifiedChunkSupporter.getFreshInverseFunctions(
                qvars,
                And(tCond, IsPositive(tPerm)),
                tArgs,
                formalVars,
                s1.relevantQuantifiedVariables(tArgs),
                optTrigger.map(_ => tTriggers),
                qid.name,
                v1)
            val (effectiveTriggers, effectiveTriggersQVars) =
              optTrigger match {
                case Some(_) =>
                  /* Explicit triggers were provided */
                  (tTriggers, qvars)
                case None =>
                  /* No explicit triggers were provided and we resort to those from the inverse
                   * function axiom inv-of-rcvr, i.e. from `inv(e(x)) = x`.
                   * Note that the trigger generation code might have added quantified variables
                   * to that axiom.
                   */
                  (inverseFunctions.axiomInversesOfInvertibles.triggers,
                    inverseFunctions.axiomInversesOfInvertibles.vars)
              }
            v1.decider.prover.comment("Nested auxiliary terms")
            auxQuantResult match {
              case Left(tAuxQuantNoTriggers) =>
                /* No explicit triggers provided */
                v1.decider.assume(
                  tAuxQuantNoTriggers.copy(
                    vars = effectiveTriggersQVars,
                    triggers = effectiveTriggers))

              case Right(tAuxQuants) =>
                /* Explicit triggers were provided. */
                v1.decider.assume(tAuxQuants)
            }
            v1.decider.assert(Forall(qvars, Implies(tCond, perms.IsNonNegative(tPerm)), Nil)) {
              case true =>
                val hints = quantifiedChunkSupporter.extractHints(Some(tCond), tArgs)
                val chunkOrderHeuristics =
                  quantifiedChunkSupporter.hintBasedChunkOrderHeuristic(hints)
                val loss = PermTimes(tPerm, s1.permissionScalingFactor)
                /* TODO: Can we omit/simplify the injectivity check in certain situations? */
                val receiverInjectivityCheck =
                  quantifiedChunkSupporter.injectivityAxiom(
                    qvars     = qvars,
                    condition = tCond,
                    perms     = tPerm,
                    arguments = tArgs,
                    triggers  = Nil,
                    qidPrefix = qid.name)
                v1.decider.prover.comment("Check receiver injectivity")
                v1.decider.assert(receiverInjectivityCheck) {
                  case true =>
                    v1.decider.prover.comment("Definitional axioms for inverse functions")
                    v1.decider.assume(inverseFunctions.definitionalAxioms)
                    val qvarsToInvOfLoc = inverseFunctions.qvarsToInversesOf(formalVars)
                    val condOfInvOfLoc = tCond.replace(qvarsToInvOfLoc)
                    val lossOfInvOfLoc = loss.replace(qvarsToInvOfLoc)
                    magicWandSupporter.transfer[QuantifiedBasicChunk](s1, lossOfInvOfLoc, Failure(pve dueTo InsufficientPermission(acc.loc)), v1)((s2, heap, rPerm, v2) => {
                      val (relevantChunks, otherChunks) =
                      quantifiedChunkSupporter.splitHeap[QuantifiedPredicateChunk](heap, BasicChunkIdentifier(predicate.name))
                      val (result, s3, remainingChunks) = quantifiedChunkSupporter.removePermissions(
                        s2,
                        relevantChunks,
                        formalVars,
                        condOfInvOfLoc,
                        predicate,
                        rPerm,
                        chunkOrderHeuristics,
                        v2
                      )
                      val h2 = Heap(remainingChunks ++ otherChunks)
                      val (fvf, fvfValueDefs, optFvfDomainDef) =
                        quantifiedChunkSupporter.summarise(
                          s3,
                          relevantChunks,
                          formalVars,
                          predicate,
                          if (s3.smDomainNeeded) Some(And(condOfInvOfLoc, IsPositive(lossOfInvOfLoc))) else None,
                          v2)
                      if (s3.smDomainNeeded) {
                        v2.decider.prover.comment("Definitional axioms for SM domain")
                        v2.decider.assume(optFvfDomainDef.get)
                      }
                      v2.decider.prover.comment("Definitional axioms for SM values")
                      v2.decider.assume(fvfValueDefs)
                      val permsTaken = result match {
                        case Complete() => rPerm
                        case Incomplete(remaining) => PermMinus(rPerm, remaining)
                      }
                      val (consumedChunk, _) = quantifiedChunkSupporter.createQuantifiedChunk(
                        qvars,
                        condOfInvOfLoc,
                        predicate,
                        tArgs,
                        permsTaken,
                        formalVars,
                        fvf,
                        s3.relevantQuantifiedVariables(tArgs),
                        optTrigger.map(_ => tTriggers),
                        qid.name,
                        v2
                      )
                        (result, s3, h2, Some(consumedChunk))
                      })((s3, oCh, v3) =>
                      oCh match {
                        case Some(ch) => Q(s3, s3.h, ch.snapshotMap.convert(sorts.Snap), v3)
                        case _ => Q(s3, s3.h, v3.decider.fresh(sorts.Snap), v3)
                      })
                  case false =>
                    Failure(pve dueTo ReceiverNotInjective(acc.loc))}
              case false =>
                Failure(pve dueTo NegativePermission(acc.perm))}}

      case QuantifiedPermissionAssertion(forall, cond, acc: ast.PredicateAccessPredicate) =>
        val predicate = Verifier.program.findPredicate(acc.loc.predicateName)
// TODO: Quantified codomain variables are used in axioms and chunks (analogous to `?r`)
//       and need to be instantiated in several places. Hence, they need to be known,
//       which is more complicated if fresh identifiers are used.
//       At least two options:
//         1. Choose fresh identifiers each time; remember/restore, e.g. by storing these variables in chunks
//         2. Chose fresh identifiers once; store in and take from state (or from object Verifier)
        val formalVars = s.predicateFormalVarMap(predicate)
        val qid = BasicChunkIdentifier(acc.loc.predicateName)
        val optTrigger =
          if (forall.triggers.isEmpty) None
          else Some(forall.triggers)
        evalQuantified(s, Forall, forall.variables, Seq(cond), acc.perm +: acc.loc.args, optTrigger, qid.name, pve, v) {
          case (s1, qvars, Seq(tCond), Seq(tPerm, tArgs @ _*), tTriggers, auxQuantResult, v1) =>
            val inverseFunctions =
              quantifiedChunkSupporter.getFreshInverseFunctions(
                qvars,
                And(tCond, IsPositive(tPerm)),
                tArgs,
                formalVars,
                s1.relevantQuantifiedVariables(tArgs),
                optTrigger.map(_ => tTriggers),
                qid.name,
                v1)
            val (effectiveTriggers, effectiveTriggersQVars) =
              optTrigger match {
                case Some(_) =>
                  /* Explicit triggers were provided */
                  (tTriggers, qvars)
                case None =>
                  /* No explicit triggers were provided and we resort to those from the inverse
                   * function axiom inv-of-rcvr, i.e. from `inv(e(x)) = x`.
                   * Note that the trigger generation code might have added quantified variables
                   * to that axiom.
                   */
                  (inverseFunctions.axiomInversesOfInvertibles.triggers,
                   inverseFunctions.axiomInversesOfInvertibles.vars)
              }
            v1.decider.prover.comment("Nested auxiliary terms")
            auxQuantResult match {
              case Left(tAuxQuantNoTriggers) =>
                /* No explicit triggers provided */
                v1.decider.assume(
                  tAuxQuantNoTriggers.copy(
                    vars = effectiveTriggersQVars,
                    triggers = effectiveTriggers))

              case Right(tAuxQuants) =>
                /* Explicit triggers were provided. */
                v1.decider.assume(tAuxQuants)
            }
            v1.decider.assert(Forall(qvars, Implies(tCond, perms.IsNonNegative(tPerm)), Nil)) {
              case true =>
                val hints = quantifiedChunkSupporter.extractHints(Some(tCond), tArgs)
                val chunkOrderHeuristics =
                  quantifiedChunkSupporter.hintBasedChunkOrderHeuristic(hints)
                val loss = PermTimes(tPerm, s1.permissionScalingFactor)
                /* TODO: Can we omit/simplify the injectivity check in certain situations? */
                val receiverInjectivityCheck =
                  quantifiedChunkSupporter.injectivityAxiom(
                    qvars     = qvars,
                    condition = tCond,
                    perms     = tPerm,
                    arguments = tArgs,
                    triggers  = Nil,
                    qidPrefix = qid.name)
                v1.decider.prover.comment("Check receiver injectivity")
                v1.decider.assert(receiverInjectivityCheck) {
                  case true =>
                    v1.decider.prover.comment("Definitional axioms for inverse functions")
                    v1.decider.assume(inverseFunctions.definitionalAxioms)
                    val (relevantChunks, otherChunks) =
                      quantifiedChunkSupporter.splitHeap[QuantifiedPredicateChunk](h, BasicChunkIdentifier(predicate.name))
                    val qvarsToInvOfLoc = inverseFunctions.qvarsToInversesOf(formalVars)
                    val condOfInvOfLoc = tCond.replace(qvarsToInvOfLoc)
                    val lossOfInvOfLoc = loss.replace(qvarsToInvOfLoc)
                    val result = quantifiedChunkSupporter.removePermissions(
                      s1,
                      relevantChunks,
                      formalVars,
                      condOfInvOfLoc,
                      predicate,
                      lossOfInvOfLoc,
                      chunkOrderHeuristics,
                      v1
                    )
                    result match {
                      case (Complete(), s2, remainingChunks) =>
                        val h2 = Heap(remainingChunks ++ otherChunks)
                        val (fvf, fvfValueDefs, optFvfDomainDef) =
                          quantifiedChunkSupporter.summarise(
                            s2,
                            relevantChunks,
                            formalVars,
                            predicate,
                            if (s2.smDomainNeeded) Some(And(condOfInvOfLoc, IsPositive(lossOfInvOfLoc))) else None,
                            v1)
                        if (s2.smDomainNeeded) {
                          v1.decider.prover.comment("Definitional axioms for SM domain")
                          v1.decider.assume(optFvfDomainDef.get)
                        }
                        v1.decider.prover.comment("Definitional axioms for SM values")
                        v1.decider.assume(fvfValueDefs)
                        val fvfDef = SnapshotMapDefinition(predicate, fvf, fvfValueDefs, optFvfDomainDef.toSeq)
                        val fr3 = s2.functionRecorder.recordFvfAndDomain(fvfDef)
                                                     .recordFieldInv(inverseFunctions)
                        val s3 = s2.copy(functionRecorder = fr3,
                                         partiallyConsumedHeap = Some(h2),
                                         constrainableARPs = s.constrainableARPs)
                        Q(s3, h2, fvf.convert(sorts.Snap), v1)
                      case (Incomplete(_), _, _) =>
                        Failure(pve dueTo InsufficientPermission(acc.loc))}
                  case false =>
                    Failure(pve dueTo ReceiverNotInjective(acc.loc))}
              case false =>
                Failure(pve dueTo NegativePermission(acc.perm))}}

      case QuantifiedPermissionAssertion(forall, cond, wand: ast.MagicWand) if s.exhaleExt =>
        // TODO: Quantified codomain variables are used in axioms and chunks (analogous to `?r`)
        //       and need to be instantiated in several places. Hence, they need to be known,
        //       which is more complicated if fresh identifiers are used.
        //       At least two options:
        //         1. Choose fresh identifiers each time; remember/restore, e.g. by storing these variables in chunks
        //         2. Chose fresh identifiers once; store in and take from state (or from object Verifier)
        val bodyVars = wand.subexpressionsToEvaluate(Verifier.program)
        val formalVars = bodyVars.indices.toList.map(i => Var(Identifier(s"x$i"), v.symbolConverter.toSort(bodyVars(i).typ)))
<<<<<<< HEAD
        val qid = MagicWandIdentifier(wand).toString
=======
        val qid = MagicWandIdentifier(wand, Verifier.program)
>>>>>>> 687dbe76
        val optTrigger =
          if (forall.triggers.isEmpty) None
          else Some(forall.triggers)
        evalQuantified(s, Forall, forall.variables, Seq(cond), bodyVars, optTrigger, qid, pve, v) {
          case (s1, qvars, Seq(tCond), tArgs, tTriggers, auxQuantResult, v1) =>
            val inverseFunctions =
              quantifiedChunkSupporter.getFreshInverseFunctions(
                qvars,
                tCond,
                tArgs,
                formalVars,
                s1.relevantQuantifiedVariables(tArgs),
                optTrigger.map(_ => tTriggers),
                qid,
                v1)
            val (effectiveTriggers, effectiveTriggersQVars) =
              optTrigger match {
                case Some(_) =>
                  /* Explicit triggers were provided */
                  (tTriggers, qvars)
                case None =>
                  /* No explicit triggers were provided and we resort to those from the inverse
                   * function axiom inv-of-rcvr, i.e. from `inv(e(x)) = x`.
                   * Note that the trigger generation code might have added quantified variables
                   * to that axiom.
                   */
                  (inverseFunctions.axiomInversesOfInvertibles.triggers,
                    inverseFunctions.axiomInversesOfInvertibles.vars)
              }
            v1.decider.prover.comment("Nested auxiliary terms")
            auxQuantResult match {
              case Left(tAuxQuantNoTriggers) =>
                /* No explicit triggers provided */
                v1.decider.assume(
                  tAuxQuantNoTriggers.copy(
                    vars = effectiveTriggersQVars,
                    triggers = effectiveTriggers))

              case Right(tAuxQuants) =>
                /* Explicit triggers were provided. */
                v1.decider.assume(tAuxQuants)
            }
            val hints = quantifiedChunkSupporter.extractHints(Some(tCond), tArgs)
            val chunkOrderHeuristics =
              quantifiedChunkSupporter.hintBasedChunkOrderHeuristic(hints)
            val loss = PermTimes(FullPerm(), s1.permissionScalingFactor)
            /* TODO: Can we omit/simplify the injectivity check in certain situations? */
            val receiverInjectivityCheck =
              quantifiedChunkSupporter.injectivityAxiom(
                qvars     = qvars,
                condition = tCond,
                perms     = FullPerm(),
                arguments = tArgs,
                triggers  = Nil,
                qidPrefix = qid)
            v1.decider.prover.comment("Check receiver injectivity")
            v1.decider.assert(receiverInjectivityCheck) {
              case true =>
                v1.decider.prover.comment("Definitional axioms for inverse functions")
                v1.decider.assume(inverseFunctions.definitionalAxioms)
                val qvarsToInvOfLoc = inverseFunctions.qvarsToInversesOf(formalVars)
                val condOfInvOfLoc = tCond.replace(qvarsToInvOfLoc)
                val lossOfInvOfLoc = loss.replace(qvarsToInvOfLoc)
                magicWandSupporter.transfer[QuantifiedMagicWandChunk](s1, lossOfInvOfLoc, Failure(pve dueTo MagicWandChunkNotFound(wand)), v1)((s2, heap, rPerm, v2) => {
                val (relevantChunks, otherChunks) =
                  quantifiedChunkSupporter.splitHeap[QuantifiedMagicWandChunk](heap, MagicWandIdentifier(wand, Verifier.program))
                val (result, sRes, remainingChunks) = quantifiedChunkSupporter.removePermissions(
                  s2,
                  relevantChunks,
                  formalVars,
                  condOfInvOfLoc,
                  wand,
                  rPerm,
                  chunkOrderHeuristics,
                  v1
                )
                  val h2 = Heap(remainingChunks ++ otherChunks)
                  val (fvf, fvfValueDefs, optFvfDomainDef) =
                    quantifiedChunkSupporter.summarise(
                      sRes,
                      relevantChunks,
                      formalVars,
                      wand,
                      if (sRes.smDomainNeeded) Some(And(condOfInvOfLoc, IsPositive(rPerm))) else None,
                      v2)
                  if (sRes.smDomainNeeded) {
                    v2.decider.prover.comment("Definitional axioms for SM domain")
                    v2.decider.assume(optFvfDomainDef.get)
                  }
                  v2.decider.prover.comment("Definitional axioms for SM values")
                  v2.decider.assume(fvfValueDefs)
                  val permsTaken = result match {
                    case Complete() => rPerm
                    case Incomplete(remaining) => PermMinus(rPerm, remaining)
                  }
                  val (consumedChunk, _) = quantifiedChunkSupporter.createQuantifiedChunk(
                    qvars,
                    condOfInvOfLoc,
                    wand,
                    tArgs,
                    permsTaken,
                    formalVars,
                    fvf,
                    sRes.relevantQuantifiedVariables(tArgs),
                    optTrigger.map(_ => tTriggers),
                    qid,
                    v2
                  )
                  (result, sRes, h2, Some(consumedChunk.asInstanceOf[QuantifiedMagicWandChunk]))})((s3, oCh, v3) =>
                  oCh match {
                    case Some(ch) => Q(s3, s3.h, ch.snapshotMap.convert(sorts.Snap), v3)
                    case _ => Q(s3, s3.h, v3.decider.fresh(sorts.Snap), v3)
                  })
              case false =>
                Failure(pve dueTo MagicWandChunkNotFound(wand))}}

      case QuantifiedPermissionAssertion(forall, cond, wand: ast.MagicWand) =>
        // TODO: Quantified codomain variables are used in axioms and chunks (analogous to `?r`)
        //       and need to be instantiated in several places. Hence, they need to be known,
        //       which is more complicated if fresh identifiers are used.
        //       At least two options:
        //         1. Choose fresh identifiers each time; remember/restore, e.g. by storing these variables in chunks
        //         2. Chose fresh identifiers once; store in and take from state (or from object Verifier)
        val bodyVars = wand.subexpressionsToEvaluate(Verifier.program)
        val formalVars = bodyVars.indices.toList.map(i => Var(Identifier(s"x$i"), v.symbolConverter.toSort(bodyVars(i).typ)))
<<<<<<< HEAD
        val qid = MagicWandIdentifier(wand).toString
=======
        val qid = MagicWandIdentifier(wand, Verifier.program)
>>>>>>> 687dbe76
        val optTrigger =
          if (forall.triggers.isEmpty) None
          else Some(forall.triggers)
        evalQuantified(s, Forall, forall.variables, Seq(cond), bodyVars, optTrigger, qid, pve, v) {
          case (s1, qvars, Seq(tCond), tArgs, tTriggers, auxQuantResult, v1) =>
          val inverseFunctions =
            quantifiedChunkSupporter.getFreshInverseFunctions(
              qvars,
              tCond,
              tArgs,
              formalVars,
              s1.relevantQuantifiedVariables(tArgs),
              optTrigger.map(_ => tTriggers),
              qid,
              v1)
          val (effectiveTriggers, effectiveTriggersQVars) =
            optTrigger match {
              case Some(_) =>
                /* Explicit triggers were provided */
                (tTriggers, qvars)
              case None =>
                /* No explicit triggers were provided and we resort to those from the inverse
                 * function axiom inv-of-rcvr, i.e. from `inv(e(x)) = x`.
                 * Note that the trigger generation code might have added quantified variables
                 * to that axiom.
                 */
                (inverseFunctions.axiomInversesOfInvertibles.triggers,
                  inverseFunctions.axiomInversesOfInvertibles.vars)
            }
          v1.decider.prover.comment("Nested auxiliary terms")
          auxQuantResult match {
            case Left(tAuxQuantNoTriggers) =>
              /* No explicit triggers provided */
              v1.decider.assume(
                tAuxQuantNoTriggers.copy(
                  vars = effectiveTriggersQVars,
                  triggers = effectiveTriggers))

            case Right(tAuxQuants) =>
              /* Explicit triggers were provided. */
              v1.decider.assume(tAuxQuants)
          }
              val hints = quantifiedChunkSupporter.extractHints(Some(tCond), tArgs)
              val chunkOrderHeuristics =
                quantifiedChunkSupporter.hintBasedChunkOrderHeuristic(hints)
              val loss = PermTimes(FullPerm(), s1.permissionScalingFactor)
              /* TODO: Can we omit/simplify the injectivity check in certain situations? */
              val receiverInjectivityCheck =
                quantifiedChunkSupporter.injectivityAxiom(
                  qvars     = qvars,
                  condition = tCond,
                  perms     = FullPerm(),
                  arguments = tArgs,
                  triggers  = Nil,
                  qidPrefix = qid)
              v1.decider.prover.comment("Check receiver injectivity")
              v1.decider.assert(receiverInjectivityCheck) {
                case true =>
                  v1.decider.prover.comment("Definitional axioms for inverse functions")
                  v1.decider.assume(inverseFunctions.definitionalAxioms)
                  val (relevantChunks, otherChunks) =
                    quantifiedChunkSupporter.splitHeap[QuantifiedMagicWandChunk](h, MagicWandIdentifier(wand, Verifier.program))
                  val qvarsToInvOfLoc = inverseFunctions.qvarsToInversesOf(formalVars)
                  val condOfInvOfLoc = tCond.replace(qvarsToInvOfLoc)
                  val lossOfInvOfLoc = loss.replace(qvarsToInvOfLoc)
                  val result = quantifiedChunkSupporter.removePermissions(
                    s1,
                    relevantChunks,
                    formalVars,
                    condOfInvOfLoc,
                    wand,
                    lossOfInvOfLoc,
                    chunkOrderHeuristics,
                    v1
                  )
                  result match {
                    case (Complete(), s2, remainingChunks) =>
                      val h2 = Heap(remainingChunks ++ otherChunks)
                      val (fvf, fvfValueDefs, optFvfDomainDef) =
                        quantifiedChunkSupporter.summarise(
                          s2,
                          relevantChunks,
                          formalVars,
                          wand,
                          if (s2.smDomainNeeded) Some(And(condOfInvOfLoc, IsPositive(lossOfInvOfLoc))) else None,
                          v1)
                      if (s2.smDomainNeeded) {
                        v1.decider.prover.comment("Definitional axioms for SM domain")
                        v1.decider.assume(optFvfDomainDef.get)
                      }
                      v1.decider.prover.comment("Definitional axioms for SM values")
                      v1.decider.assume(fvfValueDefs)
                      val fvfDef = SnapshotMapDefinition(wand, fvf, fvfValueDefs, optFvfDomainDef.toSeq)
                      val fr3 = s2.functionRecorder.recordFvfAndDomain(fvfDef)
                        .recordFieldInv(inverseFunctions)
                      val s3 = s2.copy(functionRecorder = fr3,
                        partiallyConsumedHeap = Some(h2),
                        constrainableARPs = s.constrainableARPs)
                      Q(s3, h2, fvf.convert(sorts.Snap), v1)
                    case (Incomplete(_), _, _) =>
                      Failure(pve dueTo MagicWandChunkNotFound(wand))}
                case false =>
                  Failure(pve dueTo MagicWandChunkNotFound(wand))}}


      case ast.AccessPredicate(loc @ ast.FieldAccess(eRcvr, field), ePerm)
              if s.qpFields.contains(field) =>

        eval(s, eRcvr, pve, v)((s1, tRcvr, v1) =>
          eval(s1, ePerm, pve, v1)((s2, tPerm, v2) => {
            val loss = PermTimes(tPerm, s2.permissionScalingFactor)
            quantifiedChunkSupporter.consumeSingleLocation(
              s2,
              h,
              Seq(`?r`),
              Seq(tRcvr),
              loc,
              loss,
              None,
              pve,
              v2
            )((s3, h3, snap, v3) => {
              val s4 = s3.copy(constrainableARPs = s1.constrainableARPs)
              Q(s4, h3, snap, v3)})}))

      case ast.AccessPredicate(loc @ ast.PredicateAccess(eArgs, predname), ePerm)
              if s.qpPredicates.contains(Verifier.program.findPredicate(predname)) =>

        val predicate = Verifier.program.findPredicate(predname)
        val formalVars = s.predicateFormalVarMap(predicate)

        evals(s, eArgs, _ => pve, v)((s1, tArgs, v1) =>
          eval(s1, ePerm, pve, v1)((s2, tPerm, v2) => {
            val loss = PermTimes(tPerm, s2.permissionScalingFactor)
            quantifiedChunkSupporter.consumeSingleLocation(
              s2,
              h,
              formalVars,
              tArgs,
              loc,
              loss,
              None,
              pve,
              v2
            )((s3, h3, snap, v3) => {
              val s4 = s3.copy(constrainableARPs = s1.constrainableARPs)
              Q(s4, h3, snap, v3)})}))

      case let: ast.Let if !let.isPure =>
        letSupporter.handle[ast.Exp](s, let, pve, v)((s1, g1, body, v1) => {
          val s2 = s1.copy(g = s1.g + g1)
          consumeR(s2, h, body, pve, v1)(Q)})

      case ast.AccessPredicate(locacc, perm) =>
        eval(s, perm, pve, v)((s1, tPerm, v1) =>
          evalLocationAccess(s1, locacc, pve, v1)((s2, name, tArgs, v2) =>
            v2.decider.assert(perms.IsNonNegative(tPerm)){
              case true =>
                val loss = PermTimes(tPerm, s2.permissionScalingFactor)
                val ve = pve dueTo InsufficientPermission(locacc)
                val description = s"consume ${a.pos}: $a"
                chunkSupporter.consume(s2, h, BasicChunkIdentifier(name), tArgs, loss, ve, v2, description)((s3, h1, snap1, v3) => {
                  val s4 = s3.copy(partiallyConsumedHeap = Some(h1),
                                   constrainableARPs = s.constrainableARPs)
                  Q(s4, h1, snap1, v3)})
              case false =>
                Failure(pve dueTo NegativePermission(perm))}))

      case _: ast.InhaleExhaleExp =>
        Failure(viper.silicon.utils.consistency.createUnexpectedInhaleExhaleExpressionError(a))

      /* Handle wands */
      case wand: ast.MagicWand if s.qpMagicWands.contains(MagicWandIdentifier(wand, Verifier.program)) =>
        val bodyVars = wand.subexpressionsToEvaluate(Verifier.program)
        val formalVars = bodyVars.indices.toList.map(i => Var(Identifier(s"x$i"), v.symbolConverter.toSort(bodyVars(i).typ)))

        evals(s, bodyVars, _ => pve, v)((s1, tArgs, v1) => {
          val loss = PermTimes(FullPerm(), s1.permissionScalingFactor)
          quantifiedChunkSupporter.consumeSingleLocation(
            s1,
            h,
            formalVars,
            tArgs,
            wand,
            loss,
            None,
            pve,
            v1
          )((s3, h3, snap, v3) => {
            val s4 = s3.copy(constrainableARPs = s1.constrainableARPs)
            Q(s4, h3, snap, v3)})})

      case wand: ast.MagicWand =>
        magicWandSupporter.evaluateWandArguments(s, wand, pve, v)((s1, tArgs, v1) => {
          val ve = pve dueTo MagicWandChunkNotFound(wand)
          val description = s"consume wand $wand"
          chunkSupporter.consume(s1, h, MagicWandIdentifier(wand, Verifier.program), tArgs, FullPerm(), ve, v1, description)(Q)
        })

      case _ =>
        evalAndAssert(s, a, pve, v)((s1, t, v1) => {
          Q(s1, h, t, v1)
        })
    }

    consumed
  }

  private def evalAndAssert(s: State, e: ast.Exp, pve: PartialVerificationError, v: Verifier)
                           (Q: (State, Term, Verifier) => VerificationResult)
                           : VerificationResult = {

    /* It is expected that the partially consumed heap (h in the above implementation of
     * `consume`) has already been assigned to `c.partiallyConsumedHeap`.
     *
     * Switch to the eval heap (σUsed) of magic wand's exhale-ext, if necessary.
     * This is done here already (the evaluator would do it as well) to ensure that the eval
     * heap is consolidated by tryOrFail if the assertion fails.
     * The latter is also the reason for wrapping the assertion check in a tryOrFail block:
     * the tryOrFail that wraps the consumption of each top-level conjunct would not consolidate
     * the right heap.
     */
    val s1 = s.copy(h = magicWandSupporter.getEvalHeap(s),
                    reserveHeaps = Nil,
                    exhaleExt = false)

    executionFlowController.tryOrFail0(s1, v)((s2, v1, QS) => {
      eval(s2, e, pve, v1)((s3, t, v2) =>
        v2.decider.assert(t) {
          case true =>
            v2.decider.assume(t)
            QS(s3, v2)
          case false =>
            Failure(pve dueTo AssertionFalse(e))})
    })((s4, v4) => {
      val s5 = s4.copy(h = s.h,
                       reserveHeaps = s.reserveHeaps,
                       exhaleExt = s.exhaleExt)
      Q(s5, Unit, v4)
    })
  }
}<|MERGE_RESOLUTION|>--- conflicted
+++ resolved
@@ -722,11 +722,7 @@
         //         2. Chose fresh identifiers once; store in and take from state (or from object Verifier)
         val bodyVars = wand.subexpressionsToEvaluate(Verifier.program)
         val formalVars = bodyVars.indices.toList.map(i => Var(Identifier(s"x$i"), v.symbolConverter.toSort(bodyVars(i).typ)))
-<<<<<<< HEAD
-        val qid = MagicWandIdentifier(wand).toString
-=======
-        val qid = MagicWandIdentifier(wand, Verifier.program)
->>>>>>> 687dbe76
+        val qid = MagicWandIdentifier(wand, Verifier.program).toString
         val optTrigger =
           if (forall.triggers.isEmpty) None
           else Some(forall.triggers)
@@ -852,11 +848,7 @@
         //         2. Chose fresh identifiers once; store in and take from state (or from object Verifier)
         val bodyVars = wand.subexpressionsToEvaluate(Verifier.program)
         val formalVars = bodyVars.indices.toList.map(i => Var(Identifier(s"x$i"), v.symbolConverter.toSort(bodyVars(i).typ)))
-<<<<<<< HEAD
-        val qid = MagicWandIdentifier(wand).toString
-=======
-        val qid = MagicWandIdentifier(wand, Verifier.program)
->>>>>>> 687dbe76
+        val qid = MagicWandIdentifier(wand, Verifier.program).toString
         val optTrigger =
           if (forall.triggers.isEmpty) None
           else Some(forall.triggers)
